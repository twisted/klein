--- conflicted
+++ resolved
@@ -37,13 +37,8 @@
 
       - name: Set up Tox environment
         run: |
-<<<<<<< HEAD
-          pip install 'tox<4';
-          tox -e lint --notest;
-=======
           pip install 'tox<4'
           tox -e lint --notest
->>>>>>> 28e5c240
 
       - name: Tox Python Information
         uses: twisted/python-info-action@v1
@@ -76,13 +71,8 @@
 
       - name: Set up Tox environment
         run: |
-<<<<<<< HEAD
-          pip install 'tox<4';
-          tox -e mypy --notest;
-=======
           pip install 'tox<4'
           tox -e mypy --notest
->>>>>>> 28e5c240
 
       - name: Tox Python Information
         uses: twisted/python-info-action@v1
@@ -115,13 +105,8 @@
 
       - name: Set up Tox environment
         run: |
-<<<<<<< HEAD
-          pip install 'tox<4';
-          tox -e docs --notest;
-=======
           pip install 'tox<4'
           tox -e docs --notest
->>>>>>> 28e5c240
 
       - name: Tox Python Information
         uses: twisted/python-info-action@v1
@@ -154,13 +139,8 @@
 
       - name: Set up Tox environment
         run: |
-<<<<<<< HEAD
-          pip install 'tox<4';
-          tox -e docs-linkcheck --notest;
-=======
           pip install 'tox<4'
           tox -e docs-linkcheck --notest
->>>>>>> 28e5c240
 
       - name: Tox Python Information
         uses: twisted/python-info-action@v1
@@ -192,13 +172,8 @@
 
       - name: Set up Tox environment
         run: |
-<<<<<<< HEAD
-          pip install 'tox<4';
-          tox -e packaging --notest;
-=======
           pip install 'tox<4'
           tox -e packaging --notest
->>>>>>> 28e5c240
 
       - name: Tox Python Information
         uses: twisted/python-info-action@v1
@@ -267,11 +242,7 @@
 
       - name: Set up Tox environment
         run: |
-<<<<<<< HEAD
-          pip install 'tox<4';
-=======
-          pip install 'tox<4'
->>>>>>> 28e5c240
+          pip install 'tox<4'
           tox -e ${{ steps.tox_env.outputs.value }} --notest;
 
       - name: Tox Python Information
