# Docs:
# https://help.github.com/en/actions/automating-your-workflow-with-github-actions



name: CI


on:
  push:
    branches: ["trunk"]
  pull_request:
    branches: ["*"]


jobs:

  lint:

    name: Linters

    runs-on: ubuntu-latest
    timeout-minutes: 5

    steps:

      - name: Checkout source code
        uses: actions/checkout@v2

      - name: Install Python
        uses: actions/setup-python@v3
        with:
          python-version: "3.11"

      - name: System Python Information
        uses: twisted/python-info-action@v1

      - name: Set up Tox environment
        run: |
          pip install tox
          tox run -e lint --notest

      - name: Tox Python Information
        uses: twisted/python-info-action@v1
        with:
          python-path: .tox/lint/*/python

      - name: Run Linters
        run: tox run -e lint


  mypy:

    name: Mypy (static type checker)

    runs-on: ubuntu-latest
    timeout-minutes: 5

    steps:

      - name: Checkout source code
        uses: actions/checkout@v2

      - name: Install Python
        uses: actions/setup-python@v3
        with:
          python-version: "3.11"

      - name: System Python Information
        uses: twisted/python-info-action@v1

      - name: Set up Tox environment
        run: |
          pip install tox
          tox run -e mypy --notest

      - name: Tox Python Information
        uses: twisted/python-info-action@v1
        with:
          python-path: .tox/mypy/*/python

      - name: Run Mypy
        run: tox run -e mypy


  docs:

    name: Build documentation

    runs-on: ubuntu-latest
    timeout-minutes: 5

    steps:

      - name: Checkout source code
        uses: actions/checkout@v2

      - name: Install Python
        uses: actions/setup-python@v3
        with:
          python-version: "3.11"

      - name: System Python Information
        uses: twisted/python-info-action@v1

      - name: Set up Tox environment
        run: |
          pip install tox
          tox run -e docs --notest

      - name: Tox Python Information
        uses: twisted/python-info-action@v1
        with:
          python-path: .tox/docs/*/python

      - name: Build documentation
        run: tox run -e docs


  docs-linkcheck:

    name: Documentation link check

    runs-on: ubuntu-latest
    timeout-minutes: 5

    steps:

      - name: Checkout source code
        uses: actions/checkout@v2

      - name: Install Python
        uses: actions/setup-python@v3
        with:
          python-version: "3.11"

      - name: System Python Information
        uses: twisted/python-info-action@v1

      - name: Set up Tox environment
        run: |
          pip install tox
          tox run -e docs-linkcheck --notest

      - name: Tox Python Information
        uses: twisted/python-info-action@v1
        with:
          python-path: .tox/docs-linkcheck/*/python

      - name: Check for broken links in documentation
        run: tox run -e docs-linkcheck


  packaging:
    name: Packaging

    runs-on: ubuntu-latest
    timeout-minutes: 5

    steps:

      - name: Checkout source code
        uses: actions/checkout@v2

      - name: Install Python
        uses: actions/setup-python@v3
        with:
          python-version: "3.11"

      - name: System Python Information
        uses: twisted/python-info-action@v1

      - name: Set up Tox environment
        run: |
          pip install tox
          tox run -e packaging --notest

      - name: Tox Python Information
        uses: twisted/python-info-action@v1
        with:
          python-path: .tox/packaging/*/python

      - name: Check packaging
        run: tox run -e packaging


  unit:
    name: "Py:${{ matrix.python-version }} - Tw:${{ matrix.twisted-version }} - ${{ matrix.os }}"

    runs-on: ${{ matrix.os }}
    timeout-minutes: 30
    continue-on-error: ${{ matrix.optional }}
    strategy:
      matrix:
        os: ["ubuntu-latest"]
        python-version: ["3.7", "3.9", "3.10", "3.11"]
        twisted-version: ["21.2", "22.1", "current"]
        tox-prefix: ["coverage"]
        optional: [false]
        include:
          - os: "ubuntu-latest"
            python-version: "pypy-3.8"
            twisted-version: "current"
            tox-prefix: "test"
            optional: false
          - os: "ubuntu-latest"
            python-version: "pypy-3.9"
            twisted-version: "current"
            tox-prefix: "test"
            optional: false
          # Test Python 3.12 but allow it to fail
          - os: "ubuntu-latest"
            python-version: "3.12.0-alpha.7"
            twisted-version: "current"
            tox-prefix: "test"
            optional: true

    steps:

      - name: Checkout source code
        uses: actions/checkout@v2
        with:
          fetch-depth: 2

      - name: Install Python
        uses: actions/setup-python@v3
        with:
          python-version: ${{ matrix.python-version }}

      - name: System Python Information
        uses: twisted/python-info-action@v1

      - name: Translate Python version to Tox environment
        shell: python
        run: |
          from os import environ
          from pathlib import Path

          py = "${{ matrix.python-version }}"
          py = "".join(py.split(".")[:2])   # Combine major/minor, toss rest
          py = py.replace("pypy-", "py")    # For Pypy: have a litte less py

          tw = "${{ matrix.twisted-version }}"
          tw = tw.replace(".", "")

          env = f"${{ matrix.tox-prefix }}-py{py}-tw{tw}"

          print(f"TOX_ENV={env}")

          p = Path(environ["GITHUB_ENV"])
          f = p.open(mode="a")
          f.write(f"TOX_ENV={env}\n")

      - name: Set up Tox environment
        run: |
<<<<<<< HEAD
          pip install 'tox<4'
          tox -e ${TOX_ENV} --notest
=======
          pip install tox
          tox run -e ${{ steps.tox_env.outputs.value }} --notest
>>>>>>> caf3e776

      - name: Tox Python Information
        uses: twisted/python-info-action@v1
        with:
          python-path: .tox/${TOX_ENV}/*/python

      - name: Run unit tests
<<<<<<< HEAD
        run: tox -e ${TOX_ENV}
=======
        run: tox run -e ${{ steps.tox_env.outputs.value }}
>>>>>>> caf3e776

      - name: Upload Trial log artifact
        if: ${{ failure() }}
        uses: actions/upload-artifact@v1
        with:
          name: trial
          path: .tox/${TOX_ENV}/log/trial.log

      # Use the latest supported Python version for combining coverage to
      # prevent parsing errors in older versions when looking at modern code.
      - uses: "actions/setup-python@v3"
        with:
          python-version: "3.11"

      - name: "Upload coverage to Codecov"
        uses: "codecov/codecov-action@v3"
        if: ${{ matrix.tox-prefix == 'coverage' }}
        with:
          token: ${{ secrets.CODECOV_TOKEN }}
          env_vars: GITHUB_REF,GITHUB_COMMIT,GITHUB_USER,GITHUB_WORKFLOW
          fail_ci_if_error: true
        env:
          GITHUB_REF: ${{ github.ref }}
          GITHUB_COMMIT: ${{ github.sha }}
          GITHUB_USER: ${{ github.actor }}
          GITHUB_WORKFLOW: ${{ github.workflow }}

  # Helper so that on GitHub repo settings we can configure to single job.
  # Then required jobs can be updated directly form the code,
  # without having to go the GitHub repo setting -> Protected branch
  # and all the clicking.
  klein-required:
    runs-on: ubuntu-latest
    timeout-minutes: 10
    if: always()
    # Add here the jobs that should block the merge of a PR.
    needs:
      - lint
      - mypy
      - docs
      - docs-linkcheck
      - packaging
      - unit
    steps:
      - name: Require all successes
        shell: python3 {0}
        env:
          RESULTS: ${{ toJSON(needs.*.result) }}
        run: |
          import json
          import os
          import sys
          results = json.loads(os.environ["RESULTS"])
          sys.exit(0 if all(result == "success" for result in results) else 1)<|MERGE_RESOLUTION|>--- conflicted
+++ resolved
@@ -253,13 +253,8 @@
 
       - name: Set up Tox environment
         run: |
-<<<<<<< HEAD
-          pip install 'tox<4'
+          pip install tox
           tox -e ${TOX_ENV} --notest
-=======
-          pip install tox
-          tox run -e ${{ steps.tox_env.outputs.value }} --notest
->>>>>>> caf3e776
 
       - name: Tox Python Information
         uses: twisted/python-info-action@v1
@@ -267,11 +262,7 @@
           python-path: .tox/${TOX_ENV}/*/python
 
       - name: Run unit tests
-<<<<<<< HEAD
         run: tox -e ${TOX_ENV}
-=======
-        run: tox run -e ${{ steps.tox_env.outputs.value }}
->>>>>>> caf3e776
 
       - name: Upload Trial log artifact
         if: ${{ failure() }}
