# Docs:
# https://help.github.com/en/actions/automating-your-workflow-with-github-actions



name: CI


on:
  push:
    branches: ["trunk"]
  pull_request:
    branches: ["*"]


jobs:

  lint:

    name: Linters

    runs-on: ubuntu-latest
    timeout-minutes: 5

    steps:

      - name: Checkout source code
        uses: actions/checkout@v4

      - name: Install Python
        uses: actions/setup-python@v4
        with:
          python-version: "3.11"

      - name: System Python Information
        uses: twisted/python-info-action@v1

      - name: Set up Tox environment
        run: |
          pip install tox
          tox run -e lint --notest

      - name: Tox Python Information
        uses: twisted/python-info-action@v1
        with:
          python-path: .tox/lint/*/python

      - name: Run Linters
        run: tox run -e lint


  mypy:

    name: Mypy (static type checker)

    runs-on: ubuntu-latest
    timeout-minutes: 5

    steps:

      - name: Checkout source code
        uses: actions/checkout@v4

      - name: Install Python
        uses: actions/setup-python@v4
        with:
          python-version: "3.11"

      - name: System Python Information
        uses: twisted/python-info-action@v1

      - name: Set up Tox environment
        run: |
          pip install tox
          tox run -e mypy --notest

      - name: Tox Python Information
        uses: twisted/python-info-action@v1
        with:
          python-path: .tox/mypy/*/python

      - name: Run Mypy
        run: tox run -e mypy


  docs:

    name: Build documentation

    runs-on: ubuntu-latest
    timeout-minutes: 5

    steps:

      - name: Checkout source code
        uses: actions/checkout@v4

      - name: Install Python
        uses: actions/setup-python@v4
        with:
          python-version: "3.11"

      - name: System Python Information
        uses: twisted/python-info-action@v1

      - name: Set up Tox environment
        run: |
          pip install tox
          tox run -e docs --notest

      - name: Tox Python Information
        uses: twisted/python-info-action@v1
        with:
          python-path: .tox/docs/*/python

      - name: Build documentation
        run: tox run -e docs


  docs-linkcheck:

    name: Documentation link check

    runs-on: ubuntu-latest
    timeout-minutes: 5

    steps:

      - name: Checkout source code
        uses: actions/checkout@v4

      - name: Install Python
        uses: actions/setup-python@v4
        with:
          python-version: "3.11"

      - name: System Python Information
        uses: twisted/python-info-action@v1

      - name: Set up Tox environment
        run: |
          pip install tox
          tox run -e docs-linkcheck --notest

      - name: Tox Python Information
        uses: twisted/python-info-action@v1
        with:
          python-path: .tox/docs-linkcheck/*/python

      - name: Check for broken links in documentation
        run: tox run -e docs-linkcheck


  packaging:
    name: Packaging

    runs-on: ubuntu-latest
    timeout-minutes: 5

    steps:

      - name: Checkout source code
        uses: actions/checkout@v4

      - name: Install Python
        uses: actions/setup-python@v4
        with:
          python-version: "3.11"

      - name: System Python Information
        uses: twisted/python-info-action@v1

      - name: Set up Tox environment
        run: |
          pip install tox
          tox run -e packaging --notest

      - name: Tox Python Information
        uses: twisted/python-info-action@v1
        with:
          python-path: .tox/packaging/*/python

      - name: Check packaging
        run: tox run -e packaging


  unit:
    name: "Py:${{ matrix.python-version }} - Tw:${{ matrix.twisted-version }} - ${{ matrix.os }}"

    runs-on: ${{ matrix.os }}
    timeout-minutes: 30
    continue-on-error: ${{ matrix.optional }}
    strategy:
      matrix:
        os: ["ubuntu-latest"]
        python-version: ["3.7", "3.9", "3.10", "3.11"]
        twisted-version: ["21.2", "22.1", "23.8"]
        tox-prefix: ["coverage"]
        optional: [false]
        include:
          - os: "ubuntu-latest"
            python-version: "pypy-3.8"
<<<<<<< HEAD
            twisted-version: "current"
            # We need at least one PyPy environment with coverage enabled, but
            # it's quite slow so we'll disable it everywhere else.
=======
            twisted-version: "23.8"
>>>>>>> 8ba31f89
            tox-prefix: "test"
            optional: false
          - os: "ubuntu-latest"
            python-version: "pypy-3.9"
<<<<<<< HEAD
            twisted-version: "current"
            tox-prefix: "coverage"
=======
            twisted-version: "23.8"
            tox-prefix: "test"
>>>>>>> 8ba31f89
            optional: false
          # Test Python 3.12 but allow it to fail
          - os: "ubuntu-latest"
            python-version: "3.12.0"
            twisted-version: "23.8"
            tox-prefix: "test"
            optional: true

    steps:

      - name: Checkout source code
        uses: actions/checkout@v4
        with:
          fetch-depth: 2

      - name: Install Python
        uses: actions/setup-python@v4
        with:
          python-version: |
            ${{ matrix.python-version }}
            3.11

      - name: System Python Information
        uses: twisted/python-info-action@v1

      - name: Translate Python version to Tox environment
        shell: python
        run: |
          from os import environ
          from pathlib import Path

          py = "${{ matrix.python-version }}"
          py = "".join(py.split(".")[:2])   # Combine major/minor, toss rest
          py = py.replace("pypy-", "py")    # For Pypy: have a litte less py

          tw = "${{ matrix.twisted-version }}"
          tw = tw.replace(".", "")

          env = f"${{ matrix.tox-prefix }}-py{py}-tw{tw}"

          print(f"TOX_ENV={env}")

          p = Path(environ["GITHUB_ENV"])
          f = p.open(mode="a")
          f.write(f"TOX_ENV={env}\n")

      - name: Set up Tox environment
        run: |
          pip install tox
          tox run -e ${TOX_ENV} --notest

      - name: Tox Python Information
        uses: twisted/python-info-action@v1
        with:
          python-path: .tox/${TOX_ENV}/*/python

      - name: Run unit tests
        run: tox run -e ${TOX_ENV}

      - name: Combine coverage
        run: tox run -e coverage_combine,coverage_report
        if: ${{ matrix.tox-prefix == 'coverage' }}

      - name: Upload Coverage XML
        uses: actions/upload-artifact@v3
        with:
          name: coverage-debug
          path: coverage.xml

      - name: Upload Trial log artifact
        if: ${{ failure() }}
        uses: actions/upload-artifact@v3
        with:
          name: trial
          path: .tox/${TOX_ENV}/log/trial.log

      # Use the latest supported Python version for combining coverage to
      # prevent parsing errors in older versions when looking at modern code.
      - uses: "actions/setup-python@v4"
        with:
          python-version: "3.11"

      - name: "Upload coverage to Codecov"
        uses: "codecov/codecov-action@v3"
        if: ${{ matrix.tox-prefix == 'coverage' }}
        with:
          token: ${{ secrets.CODECOV_TOKEN }}
          env_vars: GITHUB_REF,GITHUB_COMMIT,GITHUB_USER,GITHUB_WORKFLOW
          fail_ci_if_error: true
        env:
          GITHUB_REF: ${{ github.ref }}
          GITHUB_COMMIT: ${{ github.sha }}
          GITHUB_USER: ${{ github.actor }}
          GITHUB_WORKFLOW: ${{ github.workflow }}

  # Helper so that on GitHub repo settings we can configure to single job.
  # Then required jobs can be updated directly form the code,
  # without having to go the GitHub repo setting -> Protected branch
  # and all the clicking.
  klein-required:
    runs-on: ubuntu-latest
    timeout-minutes: 10
    if: always()
    # Add here the jobs that should block the merge of a PR.
    needs:
      - lint
      - mypy
      - docs
      - docs-linkcheck
      - packaging
      - unit
    steps:
      - name: Require all successes
        shell: python3 {0}
        env:
          RESULTS: ${{ toJSON(needs.*.result) }}
        run: |
          import json
          import os
          import sys
          results = json.loads(os.environ["RESULTS"])
          sys.exit(0 if all(result == "success" for result in results) else 1)<|MERGE_RESOLUTION|>--- conflicted
+++ resolved
@@ -194,30 +194,19 @@
       matrix:
         os: ["ubuntu-latest"]
         python-version: ["3.7", "3.9", "3.10", "3.11"]
-        twisted-version: ["21.2", "22.1", "23.8"]
+        twisted-version: ["21.2", "22.1", "23.8", "23.10"]
         tox-prefix: ["coverage"]
         optional: [false]
         include:
           - os: "ubuntu-latest"
             python-version: "pypy-3.8"
-<<<<<<< HEAD
-            twisted-version: "current"
-            # We need at least one PyPy environment with coverage enabled, but
-            # it's quite slow so we'll disable it everywhere else.
-=======
             twisted-version: "23.8"
->>>>>>> 8ba31f89
             tox-prefix: "test"
             optional: false
           - os: "ubuntu-latest"
             python-version: "pypy-3.9"
-<<<<<<< HEAD
-            twisted-version: "current"
-            tox-prefix: "coverage"
-=======
             twisted-version: "23.8"
             tox-prefix: "test"
->>>>>>> 8ba31f89
             optional: false
           # Test Python 3.12 but allow it to fail
           - os: "ubuntu-latest"
