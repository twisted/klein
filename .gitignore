*.pyc
*~
.DS_Store
/.eggs
/.hypothesis/
/.tox/
<<<<<<< HEAD
/_trial_temp/
/apidocs/
=======
>>>>>>> eb673fd0
/build/
/dist/
/docs/_build/
/htmlcov/
/src/*.egg-info<|MERGE_RESOLUTION|>--- conflicted
+++ resolved
@@ -4,11 +4,7 @@
 /.eggs
 /.hypothesis/
 /.tox/
-<<<<<<< HEAD
-/_trial_temp/
 /apidocs/
-=======
->>>>>>> eb673fd0
 /build/
 /dist/
 /docs/_build/
