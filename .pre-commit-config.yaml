--- conflicted
+++ resolved
@@ -19,11 +19,7 @@
           - pyflakes==2.4.0
 
   - repo: https://github.com/PyCQA/isort
-<<<<<<< HEAD
-    rev: 5.12.0
-=======
     rev: "5.12.0"
->>>>>>> 76a2db03
     hooks:
     - id: isort
       args: ["--filter-files"]
