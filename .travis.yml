dist: trusty
sudo: false


language: python


branches:
  only:
    - master


#
# Test test matrix is spelled out explicitly here.
#
# For each supported version of Python, we will test with:
#
#  * The first minor version of Twisted for each major version that supports
#    the tested version of Python, staring with Twisted 13.
#
#  * The current release of Twisted.
#
#  * Twisted trunk, at the time of the build.
#
matrix:
  include:
<<<<<<< HEAD
    - python: 3.5
      env: TOXENV=coverage-py35-twtrunk,codecov
    - python: 3.5
      env: TOXENV=coverage-py35-twcurrent,codecov
    - python: 3.5
      env: TOXENV=coverage-py35-tw160,codecov
    - python: 3.5
      env: TOXENV=coverage-py35-tw155,codecov

    - python: 3.4
      env: TOXENV=coverage-py34-twtrunk,codecov
    - python: 3.4
      env: TOXENV=coverage-py34-twcurrent,codecov
    - python: 3.4
      env: TOXENV=coverage-py34-tw160,codecov
    - python: 3.4
      env: TOXENV=coverage-py34-tw155,codecov

    - python: 3.3
      env: TOXENV=coverage-py33-twtrunk,codecov
    - python: 3.3
      env: TOXENV=coverage-py33-twcurrent,codecov
    - python: 3.3
      env: TOXENV=coverage-py33-tw160,codecov
    - python: 3.3
      env: TOXENV=coverage-py33-tw155,codecov

    - python: 2.7
      env: TOXENV=coverage-py27-twtrunk,codecov
    - python: 2.7
      env: TOXENV=coverage-py27-twcurrent,codecov
    - python: 2.7
      env: TOXENV=coverage-py27-tw160,codecov
    - python: 2.7
      env: TOXENV=coverage-py27-tw150,codecov
    - python: 2.7
      env: TOXENV=coverage-py27-tw140,codecov
    - python: 2.7
      env: TOXENV=coverage-py27-tw130,codecov

    # PyPy (Python 2.7)
    - env: TOXENV=coverage-pypy-twtrunk,codecov   PYPY_VERSION=5.7.1
    - env: TOXENV=coverage-pypy-twcurrent,codecov PYPY_VERSION=5.7.1
    - env: TOXENV=coverage-pypy-tw160,codecov     PYPY_VERSION=5.7.1
    - env: TOXENV=coverage-pypy-tw150,codecov     PYPY_VERSION=5.7.1
    - env: TOXENV=coverage-pypy-tw140,codecov     PYPY_VERSION=5.7.1
    - env: TOXENV=coverage-pypy-tw130,codecov     PYPY_VERSION=5.7.1

    - python: 3.5
      env: TOXENV=flake8
    - python: 3.5
      env: TOXENV=mypy
=======
    # PyPy (Python 2.7)
    - env: TOXENV=trial-pypy-tw130     PYPY_VERSION=5.7.1
    - env: TOXENV=trial-pypy-tw140     PYPY_VERSION=5.7.1
    - env: TOXENV=trial-pypy-tw150     PYPY_VERSION=5.7.1
    - env: TOXENV=trial-pypy-tw160     PYPY_VERSION=5.7.1
    - env: TOXENV=trial-pypy-twcurrent PYPY_VERSION=5.7.1
    - env: TOXENV=trial-pypy-twtrunk   PYPY_VERSION=5.7.1

    - python: 2.7
      env: TOXENV=trial-py27-tw130
    - python: 2.7
      env: TOXENV=trial-py27-tw140
    - python: 2.7
      env: TOXENV=trial-py27-tw150
    - python: 2.7
      env: TOXENV=trial-py27-tw160
    - python: 2.7
      env: TOXENV=trial-py27-twcurrent
    - python: 2.7
      env: TOXENV=trial-py27-twtrunk

    - python: 3.3
      env: TOXENV=trial-py33-tw155
    - python: 3.3
      env: TOXENV=trial-py33-tw160
    - python: 3.3
      env: TOXENV=trial-py33-twcurrent
    - python: 3.3
      env: TOXENV=trial-py33-twtrunk

    - python: 3.4
      env: TOXENV=trial-py34-tw155
    - python: 3.4
      env: TOXENV=trial-py34-tw160
    - python: 3.4
      env: TOXENV=trial-py34-twcurrent
    - python: 3.4
      env: TOXENV=trial-py34-twtrunk

    - python: 3.5
      env: TOXENV=trial-py35-tw155
    - python: 3.5
      env: TOXENV=trial-py35-tw160
    - python: 3.5
      env: TOXENV=trial-py35-twcurrent
    - python: 3.5
      env: TOXENV=trial-py35-twtrunk

    - python: 3.5
      env: TOXENV=flake8
>>>>>>> ff71b2e5
    - python: 2.7
      env: TOXENV=twistedchecker-diff
    - python: 2.7
      env: TOXENV=docs
    - python: 2.7
      env: TOXENV=docs-linkcheck

  allow_failures:
    # Tests against Twisted trunk are allow to fail, as they are not supported.
<<<<<<< HEAD
    - env: TOXENV=coverage-py35-twtrunk
    - env: TOXENV=coverage-py34-twtrunk
    - env: TOXENV=coverage-py33-twtrunk
    - env: TOXENV=coverage-py27-twtrunk
    - env: TOXENV=coverage-pypy-twtrunk
=======
    - env: TOXENV=trial-py27-twtrunk
    - env: TOXENV=trial-py33-twtrunk
    - env: TOXENV=trial-py34-twtrunk
    - env: TOXENV=trial-py35-twtrunk
    - env: TOXENV=trial-pypy-twtrunk
>>>>>>> ff71b2e5

    # This is not yet required.
    - env: TOXENV=twistedchecker-diff

    # This depends on external web sites, so it's allowed to fail.
    - env: TOXENV=docs-linkcheck


install:
  - ./.travis/install


script:
<<<<<<< HEAD
  - ./.travis/run tox
=======
  - ./.travis/run tox


after_success:
  - pip install coverage codecov
  - coverage combine
  - codecov
>>>>>>> ff71b2e5
<|MERGE_RESOLUTION|>--- conflicted
+++ resolved
@@ -24,60 +24,6 @@
 #
 matrix:
   include:
-<<<<<<< HEAD
-    - python: 3.5
-      env: TOXENV=coverage-py35-twtrunk,codecov
-    - python: 3.5
-      env: TOXENV=coverage-py35-twcurrent,codecov
-    - python: 3.5
-      env: TOXENV=coverage-py35-tw160,codecov
-    - python: 3.5
-      env: TOXENV=coverage-py35-tw155,codecov
-
-    - python: 3.4
-      env: TOXENV=coverage-py34-twtrunk,codecov
-    - python: 3.4
-      env: TOXENV=coverage-py34-twcurrent,codecov
-    - python: 3.4
-      env: TOXENV=coverage-py34-tw160,codecov
-    - python: 3.4
-      env: TOXENV=coverage-py34-tw155,codecov
-
-    - python: 3.3
-      env: TOXENV=coverage-py33-twtrunk,codecov
-    - python: 3.3
-      env: TOXENV=coverage-py33-twcurrent,codecov
-    - python: 3.3
-      env: TOXENV=coverage-py33-tw160,codecov
-    - python: 3.3
-      env: TOXENV=coverage-py33-tw155,codecov
-
-    - python: 2.7
-      env: TOXENV=coverage-py27-twtrunk,codecov
-    - python: 2.7
-      env: TOXENV=coverage-py27-twcurrent,codecov
-    - python: 2.7
-      env: TOXENV=coverage-py27-tw160,codecov
-    - python: 2.7
-      env: TOXENV=coverage-py27-tw150,codecov
-    - python: 2.7
-      env: TOXENV=coverage-py27-tw140,codecov
-    - python: 2.7
-      env: TOXENV=coverage-py27-tw130,codecov
-
-    # PyPy (Python 2.7)
-    - env: TOXENV=coverage-pypy-twtrunk,codecov   PYPY_VERSION=5.7.1
-    - env: TOXENV=coverage-pypy-twcurrent,codecov PYPY_VERSION=5.7.1
-    - env: TOXENV=coverage-pypy-tw160,codecov     PYPY_VERSION=5.7.1
-    - env: TOXENV=coverage-pypy-tw150,codecov     PYPY_VERSION=5.7.1
-    - env: TOXENV=coverage-pypy-tw140,codecov     PYPY_VERSION=5.7.1
-    - env: TOXENV=coverage-pypy-tw130,codecov     PYPY_VERSION=5.7.1
-
-    - python: 3.5
-      env: TOXENV=flake8
-    - python: 3.5
-      env: TOXENV=mypy
-=======
     # PyPy (Python 2.7)
     - env: TOXENV=trial-pypy-tw130     PYPY_VERSION=5.7.1
     - env: TOXENV=trial-pypy-tw140     PYPY_VERSION=5.7.1
@@ -128,7 +74,6 @@
 
     - python: 3.5
       env: TOXENV=flake8
->>>>>>> ff71b2e5
     - python: 2.7
       env: TOXENV=twistedchecker-diff
     - python: 2.7
@@ -138,19 +83,11 @@
 
   allow_failures:
     # Tests against Twisted trunk are allow to fail, as they are not supported.
-<<<<<<< HEAD
     - env: TOXENV=coverage-py35-twtrunk
     - env: TOXENV=coverage-py34-twtrunk
     - env: TOXENV=coverage-py33-twtrunk
     - env: TOXENV=coverage-py27-twtrunk
     - env: TOXENV=coverage-pypy-twtrunk
-=======
-    - env: TOXENV=trial-py27-twtrunk
-    - env: TOXENV=trial-py33-twtrunk
-    - env: TOXENV=trial-py34-twtrunk
-    - env: TOXENV=trial-py35-twtrunk
-    - env: TOXENV=trial-pypy-twtrunk
->>>>>>> ff71b2e5
 
     # This is not yet required.
     - env: TOXENV=twistedchecker-diff
@@ -164,14 +101,4 @@
 
 
 script:
-<<<<<<< HEAD
-  - ./.travis/run tox
-=======
-  - ./.travis/run tox
-
-
-after_success:
-  - pip install coverage codecov
-  - coverage combine
-  - codecov
->>>>>>> ff71b2e5
+  - ./.travis/run tox