dist: xenial


language: python


branches:
  only:
    - master


#
# Test test matrix is spelled out explicitly here.
#
# For each supported version of Python, we will test with:
#
#  * The first minor version of Twisted for each major version that supports
#    the tested version of Python, covering two years of releases.
#
#  * The current release of Twisted.
#
matrix:
  include:
    - python: 3.8
      env: TOXENV=flake8
    - python: 3.8
      env: TOXENV=black
    - python: 3.8
      env: TOXENV=mypy

<<<<<<< HEAD
=======
    - python: 2.7
      env: TOXENV=coverage-py27-tw184,codecov
    - python: 2.7
      env: TOXENV=coverage-py27-tw192,codecov
    - python: 2.7
      env: TOXENV=coverage-py27-twcurrent,codecov

>>>>>>> 8b209772
    - python: 3.5
      env: TOXENV=coverage-py35-tw184,codecov
    - python: 3.5
      env: TOXENV=coverage-py35-tw192,codecov
    - python: 3.5
      env: TOXENV=coverage-py35-twcurrent,codecov

    - python: 3.6
      env: TOXENV=coverage-py36-tw184,codecov
    - python: 3.6
      env: TOXENV=coverage-py36-tw192,codecov
    - python: 3.6
      env: TOXENV=coverage-py36-twcurrent,codecov

    - python: 3.7
      env: TOXENV=coverage-py37-tw184,codecov
    - python: 3.7
      env: TOXENV=coverage-py37-tw192,codecov
    - python: 3.7
      env: TOXENV=coverage-py37-twcurrent,codecov

    - python: 3.8
      env: TOXENV=coverage-py38-tw184,codecov
    - python: 3.8
      env: TOXENV=coverage-py38-tw192,codecov
    - python: 3.8
      env: TOXENV=coverage-py38-twcurrent,codecov

<<<<<<< HEAD
=======
    - python: pypy
      env: TOXENV=coverage-pypy2-tw184,codecov
    - python: pypy
      env: TOXENV=coverage-pypy2-tw192,codecov
    - python: pypy
      env: TOXENV=coverage-pypy2-twcurrent,codecov

>>>>>>> 8b209772
    - python: pypy3
      env: TOXENV=coverage-pypy3-tw184,codecov
    - python: pypy3
      env: TOXENV=coverage-pypy3-tw192,codecov
    - python: pypy3
      env: TOXENV=coverage-pypy3-twcurrent,codecov

    # Test against Twisted trunk in case something in development breaks us.
    # This is allowed to fail below, since the bug may be in Twisted.
    - python: 3.8
      env: TOXENV=coverage-py38-twtrunk,codecov

    - python: 3.8
      env: TOXENV=docs
    - python: 3.8
      env: TOXENV=docs-linkcheck

  allow_failures:
    # Tests against Twisted trunk are allow to fail, as they are not supported.
    - env: TOXENV=coverage-py38-twtrunk,codecov

    # This depends on external web sites, so it's allowed to fail.
    - env: TOXENV=docs-linkcheck


install:
  - pip install tox


script:
  - tox<|MERGE_RESOLUTION|>--- conflicted
+++ resolved
@@ -28,16 +28,6 @@
     - python: 3.8
       env: TOXENV=mypy
 
-<<<<<<< HEAD
-=======
-    - python: 2.7
-      env: TOXENV=coverage-py27-tw184,codecov
-    - python: 2.7
-      env: TOXENV=coverage-py27-tw192,codecov
-    - python: 2.7
-      env: TOXENV=coverage-py27-twcurrent,codecov
-
->>>>>>> 8b209772
     - python: 3.5
       env: TOXENV=coverage-py35-tw184,codecov
     - python: 3.5
@@ -66,16 +56,6 @@
     - python: 3.8
       env: TOXENV=coverage-py38-twcurrent,codecov
 
-<<<<<<< HEAD
-=======
-    - python: pypy
-      env: TOXENV=coverage-pypy2-tw184,codecov
-    - python: pypy
-      env: TOXENV=coverage-pypy2-tw192,codecov
-    - python: pypy
-      env: TOXENV=coverage-pypy2-twcurrent,codecov
-
->>>>>>> 8b209772
     - python: pypy3
       env: TOXENV=coverage-pypy3-tw184,codecov
     - python: pypy3
