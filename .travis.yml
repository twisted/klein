--- conflicted
+++ resolved
@@ -35,16 +35,6 @@
     - python: 2.7
       env: TOXENV=coverage-py27-twcurrent,codecov
 
-<<<<<<< HEAD
-=======
-    - python: 3.5
-      env: TOXENV=coverage-py35-tw184,codecov
-    - python: 3.5
-      env: TOXENV=coverage-py35-tw192,codecov
-    - python: 3.5
-      env: TOXENV=coverage-py35-twcurrent,codecov
-
->>>>>>> c91085d3
     - python: 3.6
       env: TOXENV=coverage-py36-tw184,codecov
     - python: 3.6
