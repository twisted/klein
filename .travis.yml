dist: trusty
sudo: false


language: python


branches:
  only:
    - master


#
# Test test matrix is spelled out explicitly here.
#
# For each supported version of Python, we will test with:
#
#  * The first minor version of Twisted for each major version that supports
#    the tested version of Python, staring with Twisted 13.
#
#  * The current release of Twisted.
#
#  * Twisted trunk, at the time of the build.
#
matrix:
  include:
    - python: 3.5
      env: TOXENV=flake8
    - python: 3.5
      env: TOXENV=mypy
    - python: 2.7
      env: TOXENV=twistedchecker-diff
    - python: 2.7
      env: TOXENV=docs
    - python: 2.7
      env: TOXENV=docs-linkcheck

    - python: 2.7
      env: TOXENV=coverage-py27-tw130,codecov
    - python: 2.7
      env: TOXENV=coverage-py27-tw140,codecov
    - python: 2.7
      env: TOXENV=coverage-py27-tw150,codecov
    - python: 2.7
      env: TOXENV=coverage-py27-tw160,codecov
    - python: 2.7
      env: TOXENV=coverage-py27-twcurrent,codecov
    - python: 2.7
      env: TOXENV=coverage-py27-twtrunk,codecov

    # PyPy (Python 2.7)
    - env: TOXENV=coverage-pypy-twtrunk,codecov   PYPY_VERSION=5.7.1
    - env: TOXENV=coverage-pypy-twcurrent,codecov PYPY_VERSION=5.7.1
    - env: TOXENV=coverage-pypy-tw160,codecov     PYPY_VERSION=5.7.1
    - env: TOXENV=coverage-pypy-tw150,codecov     PYPY_VERSION=5.7.1
    - env: TOXENV=coverage-pypy-tw140,codecov     PYPY_VERSION=5.7.1
    - env: TOXENV=coverage-pypy-tw130,codecov     PYPY_VERSION=5.7.1

<<<<<<< HEAD
    - python: 3.3
      env: TOXENV=coverage-py33-tw155,codecov
    - python: 3.3
      env: TOXENV=coverage-py33-tw160,codecov
    - python: 3.3
      env: TOXENV=coverage-py33-twcurrent,codecov
    - python: 3.3
      env: TOXENV=coverage-py33-twtrunk,codecov

=======
>>>>>>> 19b3ecce
    - python: 3.4
      env: TOXENV=coverage-py34-tw155,codecov
    - python: 3.4
      env: TOXENV=coverage-py34-tw160,codecov
    - python: 3.4
      env: TOXENV=coverage-py34-twcurrent,codecov
    - python: 3.4
      env: TOXENV=coverage-py34-twtrunk,codecov

    - python: 3.5
      env: TOXENV=coverage-py35-tw155,codecov
    - python: 3.5
      env: TOXENV=coverage-py35-tw160,codecov
    - python: 3.5
      env: TOXENV=coverage-py35-twcurrent,codecov
    - python: 3.5
      env: TOXENV=coverage-py35-twtrunk,codecov

    - python: 3.6
      env: TOXENV=coverage-py36-tw155,codecov
    - python: 3.6
      env: TOXENV=coverage-py36-tw160,codecov
    - python: 3.6
      env: TOXENV=coverage-py36-twcurrent,codecov
    - python: 3.6
      env: TOXENV=coverage-py36-twtrunk,codecov

  allow_failures:
    # Tests against Twisted trunk are allow to fail, as they are not supported.
    - env: TOXENV=coverage-py35-twtrunk
    - env: TOXENV=coverage-py34-twtrunk
    - env: TOXENV=coverage-py33-twtrunk
    - env: TOXENV=coverage-py27-twtrunk
    - env: TOXENV=coverage-pypy-twtrunk

    # This is not yet required.
    - env: TOXENV=twistedchecker-diff

    # This depends on external web sites, so it's allowed to fail.
    - env: TOXENV=docs-linkcheck


install:
  - ./.travis/install


script:
  - ./.travis/run tox<|MERGE_RESOLUTION|>--- conflicted
+++ resolved
@@ -56,18 +56,6 @@
     - env: TOXENV=coverage-pypy-tw140,codecov     PYPY_VERSION=5.7.1
     - env: TOXENV=coverage-pypy-tw130,codecov     PYPY_VERSION=5.7.1
 
-<<<<<<< HEAD
-    - python: 3.3
-      env: TOXENV=coverage-py33-tw155,codecov
-    - python: 3.3
-      env: TOXENV=coverage-py33-tw160,codecov
-    - python: 3.3
-      env: TOXENV=coverage-py33-twcurrent,codecov
-    - python: 3.3
-      env: TOXENV=coverage-py33-twtrunk,codecov
-
-=======
->>>>>>> 19b3ecce
     - python: 3.4
       env: TOXENV=coverage-py34-tw155,codecov
     - python: 3.4
