--- conflicted
+++ resolved
@@ -28,16 +28,6 @@
     - python: 3.8
       env: TOXENV=mypy
 
-<<<<<<< HEAD
-=======
-    - python: 2.7
-      env: TOXENV=coverage-py27-tw171,codecov
-    - python: 2.7
-      env: TOXENV=coverage-py27-tw184,codecov
-    - python: 2.7
-      env: TOXENV=coverage-py27-twcurrent,codecov
-
->>>>>>> eb673fd0
     - python: 3.5
       env: TOXENV=coverage-py35-tw171,codecov
     - python: 3.5
@@ -65,16 +55,6 @@
     - python: 3.8
       env: TOXENV=coverage-py38-twcurrent,codecov
 
-<<<<<<< HEAD
-=======
-    - python: pypy
-      env: TOXENV=coverage-pypy2-tw171,codecov
-    - python: pypy
-      env: TOXENV=coverage-pypy2-tw184,codecov
-    - python: pypy
-      env: TOXENV=coverage-pypy2-twcurrent,codecov
-
->>>>>>> eb673fd0
     - python: pypy3
       env: TOXENV=coverage-pypy3-tw171,codecov
     - python: pypy3
@@ -84,31 +64,17 @@
 
     # Test against Twisted trunk in case something in development breaks us.
     # This is allowed to fail below, since the bug may be in Twisted.
-<<<<<<< HEAD
-=======
-    - python: 2.7
-      env: TOXENV=coverage-py27-twtrunk,codecov
->>>>>>> eb673fd0
     - python: 3.8
       env: TOXENV=coverage-py38-twtrunk,codecov
 
-<<<<<<< HEAD
     - python: 3.8
-=======
-    - python: 2.7
->>>>>>> eb673fd0
       env: TOXENV=docs
     - python: 3.8
       env: TOXENV=docs-linkcheck
 
   allow_failures:
     # Tests against Twisted trunk are allow to fail, as they are not supported.
-<<<<<<< HEAD
-    - env: TOXENV=coverage-py38-twtrunk,codecov-py38
-=======
-    - env: TOXENV=coverage-py27-twtrunk,codecov
     - env: TOXENV=coverage-py38-twtrunk,codecov
->>>>>>> eb673fd0
 
     # This depends on external web sites, so it's allowed to fail.
     - env: TOXENV=docs-linkcheck
