#!/bin/sh

#
# Work around bugs in mypy by filtering out false positive error messages.
#

set -e
set -u

tmp="$(mktemp -t mypy.XXXX)";

#
# Filter out messages from mypy that are not actual errors.
#
# Notes:
#
# * mypy notices trial's use of a skip marker attribute on functions and
#   complains that it's not part of a function object's interface, so we
#   ignore: has no attribute "skip". Same with "todo".
#
# * Filters applied only to specific files are things to fix in either Klein or
#   in mypy.
#
# * "type alias is invalid in runtime context" is a bug in mypy:
#   https://github.com/python/mypy/issues/5354
#
# * We run mypy with disallow_untyped_defs=True to require that type
#   annotations are used, but we ignore the errors for files that are not yet
#   participating.
#
# * "Type alias to Union" not callable is telling us that our zope.interface
#   compatibility hack doesn't support adaptation.  Real ZI support in mypy
#   should obviate this.

mypy "$@"      \
    | grep -v  \
<<<<<<< HEAD
        -e ': error: "Callable\[\[[^]]*\], [^]]*\]" has no attribute "\(skip\|todo\)"'                            \
        -e ': note: .* defined here'                                                                              \
        -e '^src/klein/_app.py:[0-9:]*: error: All conditional function variants must have identical signatures'  \
        -e '^src/klein/_app.py:[0-9:]*: error: Function is missing a type annotation'                             \
        -e '^src/klein/_decorators.py:[0-9:]*: error: Function is missing a type annotation'                      \
        -e '^src/klein/_iapp.py:[0-9:]*: error: Function is missing a type annotation'                            \
        -e '^src/klein/_message.py:[0-9:]*: error: "attrib" does not return a value'                              \
        -e '^src/klein/_plating.py:.* error: Function is missing a type annotation'                               \
        -e '^src/klein/_plating.py:[0-9:]*: error: Need type annotation for '                                     \
        -e '^src/klein/_resource.py:[0-9:]*: error: Function is missing a type annotation'                        \
        -e '^src/klein/test/_trial.py:[0-9:]*: error: Function is missing a type annotation'                      \
        -e '^src/klein/test/py3_test_resource.py:[0-9:]*: error: Function is missing a type annotation'           \
        -e '^src/klein/test/test_app.py:[0-9:]*: error: Function is missing a type annotation'                    \
        -e '^src/klein/test/test_plating.py:[0-9:]*: error: Function is missing a type annotation'                \
        -e '^src/klein/test/test_plating.py:[0-9:]*: error: Need type annotation for '                            \
        -e '^src/klein/test/test_resource.py:[0-9:]*: error: Function is missing a type annotation'               \
        -e '^src/klein/test/util.py:[0-9:]*: error: Function is missing a type annotation'                        \
        -e '^src/klein/test/util.py:[0-9:]*: error: Name .* already defined'                                      \
        -e 'error: "Type alias to Union" not callable$'                                                           \
=======
        -e ': error: The type alias to [A-Za-z]* is invalid in runtime context'                          \
        -e '^src/klein/_app.py:[0-9:]*: error: Function is missing a type annotation'                    \
        -e '^src/klein/_decorators.py:[0-9:]*: error: Function is missing a type annotation'             \
        -e '^src/klein/_iapp.py:[0-9:]*: error: Function is missing a type annotation'                   \
        -e '^src/klein/_plating.py:.* error: Function is missing a type annotation'                      \
        -e '^src/klein/_plating.py:[0-9:]*: error: Need type annotation for '                            \
        -e '^src/klein/_resource.py:[0-9:]*: error: Function is missing a type annotation'               \
        -e '^src/klein/test/_trial.py:[0-9:]*: error: Function is missing a type annotation'             \
        -e '^src/klein/test/py3_test_resource.py:[0-9:]*: error: Function is missing a type annotation'  \
        -e '^src/klein/test/test_app.py:[0-9:]*: error: Function is missing a type annotation'           \
        -e '^src/klein/test/test_plating.py:[0-9:]*: error: Function is missing a type annotation'       \
        -e '^src/klein/test/test_plating.py:[0-9:]*: error: Need type annotation for '                   \
        -e '^src/klein/test/test_resource.py:[0-9:]*: error: Function is missing a type annotation'      \
        -e '^src/klein/test/util.py:[0-9:]*: error: Function is missing a type annotation'               \
>>>>>>> 7837852a
        > "${tmp}" || true;

sort < "${tmp}";

if grep -e ": error: " "${tmp}" > /dev/null; then
  exit 1;
fi;<|MERGE_RESOLUTION|>--- conflicted
+++ resolved
@@ -34,27 +34,6 @@
 
 mypy "$@"      \
     | grep -v  \
-<<<<<<< HEAD
-        -e ': error: "Callable\[\[[^]]*\], [^]]*\]" has no attribute "\(skip\|todo\)"'                            \
-        -e ': note: .* defined here'                                                                              \
-        -e '^src/klein/_app.py:[0-9:]*: error: All conditional function variants must have identical signatures'  \
-        -e '^src/klein/_app.py:[0-9:]*: error: Function is missing a type annotation'                             \
-        -e '^src/klein/_decorators.py:[0-9:]*: error: Function is missing a type annotation'                      \
-        -e '^src/klein/_iapp.py:[0-9:]*: error: Function is missing a type annotation'                            \
-        -e '^src/klein/_message.py:[0-9:]*: error: "attrib" does not return a value'                              \
-        -e '^src/klein/_plating.py:.* error: Function is missing a type annotation'                               \
-        -e '^src/klein/_plating.py:[0-9:]*: error: Need type annotation for '                                     \
-        -e '^src/klein/_resource.py:[0-9:]*: error: Function is missing a type annotation'                        \
-        -e '^src/klein/test/_trial.py:[0-9:]*: error: Function is missing a type annotation'                      \
-        -e '^src/klein/test/py3_test_resource.py:[0-9:]*: error: Function is missing a type annotation'           \
-        -e '^src/klein/test/test_app.py:[0-9:]*: error: Function is missing a type annotation'                    \
-        -e '^src/klein/test/test_plating.py:[0-9:]*: error: Function is missing a type annotation'                \
-        -e '^src/klein/test/test_plating.py:[0-9:]*: error: Need type annotation for '                            \
-        -e '^src/klein/test/test_resource.py:[0-9:]*: error: Function is missing a type annotation'               \
-        -e '^src/klein/test/util.py:[0-9:]*: error: Function is missing a type annotation'                        \
-        -e '^src/klein/test/util.py:[0-9:]*: error: Name .* already defined'                                      \
-        -e 'error: "Type alias to Union" not callable$'                                                           \
-=======
         -e ': error: The type alias to [A-Za-z]* is invalid in runtime context'                          \
         -e '^src/klein/_app.py:[0-9:]*: error: Function is missing a type annotation'                    \
         -e '^src/klein/_decorators.py:[0-9:]*: error: Function is missing a type annotation'             \
@@ -69,7 +48,6 @@
         -e '^src/klein/test/test_plating.py:[0-9:]*: error: Need type annotation for '                   \
         -e '^src/klein/test/test_resource.py:[0-9:]*: error: Function is missing a type annotation'      \
         -e '^src/klein/test/util.py:[0-9:]*: error: Function is missing a type annotation'               \
->>>>>>> 7837852a
         > "${tmp}" || true;
 
 sort < "${tmp}";
