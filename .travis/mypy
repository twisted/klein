#!/bin/sh

#
# Work around bugs in mypy by filtering out false positive error messages.
#

set -e
set -u

tmp="$(mktemp -t mypy.XXXX)";

#
# Filter out messages from mypy that are not actual errors.
#
# Notes:
#
# * mypy notices trial's use of a skip marker attribute on functions and
#   complains that it's not part of a function object's interface, so we
#   ignore: has no attribute "skip"
#
# * Filters applied only to specific files are things to fix in either Klein or
#   in mypy.
#
# * We run mypy with disallow_untyped_defs=True to require that type
#   annotations are used, but we ignore the errors for files that are not yet
#   participating.
#

mypy "$@"      \
    | grep -v  \
<<<<<<< HEAD
        -e ': error: "Callable\[\[[^]]*\], [^]]*\]" has no attribute "\(skip\|todo\)"'                             \
        -e ': error: Argument 2 to "[^"]*" of "IMutableHTTPHeaders" has incompatible type'                         \
        -e ': error: Incompatible return value type (got "[^"]*HTTP[^"]*", expected "I[^"]*HTTP[^"]*")'            \
        -e ': error: Method must have at least one argument'                                                       \
        -e ': error: Unexpected keyword argument "[^"]*" for "HTTPHeadersWrappingHeaders"'                         \
        -e ': error: Unexpected keyword argument "[^"]*" for "HTTPRequestWrappingIRequest"'                        \
        -e ': error: Unexpected keyword argument "[^"]*" for "IOFount"'                                            \
        -e ': error: Unexpected keyword argument "[^"]*" for "Field"'                                              \
        -e ': error: Unexpected keyword argument.* for .*"[^"]*HTTP\(Headers\|Request\|Response\)"'                \
        -e ': note: .* defined here'                                                                               \
        -e '^src/klein/_app.py:.[0-9:]*: error: All conditional function variants must have identical signatures'  \
        -e '^src/klein/_app.py:.[0-9:]*: error: Function is missing a type annotation'                             \
        -e '^src/klein/_app.py:.[0-9:]*: error: Need type annotation for variable'                                 \
        -e '^src/klein/_decorators.py:.[0-9:]*: error: Function is missing a type annotation'                      \
        -e '^src/klein/_interfaces.py:.[0-9:]*: error: Function is missing a type annotation'                      \
        -e '^src/klein/_plating.py:.[0-9:]*: error: Function is missing a type annotation'                         \
        -e '^src/klein/_resource.py:.[0-9:]*: error: Function is missing a type annotation'                        \
        -e '^src/klein/test/_trial.py:.[0-9:]*: error: Function is missing a type annotation'                      \
        -e '^src/klein/test/py3_test_resource.py:.[0-9:]*: error: Function is missing a type annotation'           \
        -e '^src/klein/test/test_app.py:.[0-9:]*: error: Function is missing a type annotation'                    \
        -e '^src/klein/test/test_plating.py:.[0-9:]*: error: Function is missing a type annotation'                \
        -e '^src/klein/test/test_resource.py:.[0-9:]*: error: Function is missing a type annotation'               \
        -e '^src/klein/test/util.py:.[0-9:]*: error: Function is missing a type annotation'                        \
        -e '^src/klein/test/util.py:.[0-9:]*: error: Name .* already defined'                                      \
        -e '^loginspike.py:.[0-9:]*: error: Function is missing a type annotation'                                 \
=======
        -e ': error: "Callable\[\[[^]]*\], [^]]*\]" has no attribute "\(skip\|todo\)"'                            \
        -e ': note: .* defined here'                                                                              \
        -e '^src/klein/_app.py:[0-9:]*: error: All conditional function variants must have identical signatures'  \
        -e '^src/klein/_app.py:[0-9:]*: error: Function is missing a type annotation'                             \
        -e '^src/klein/_decorators.py:[0-9:]*: error: Function is missing a type annotation'                      \
        -e '^src/klein/_iapp.py:[0-9:]*: error: Function is missing a type annotation'                            \
        -e '^src/klein/_message.py:[0-9:]*: error: "attrib" does not return a value'                              \
        -e '^src/klein/_plating.py:.* error: Function is missing a type annotation'                               \
        -e '^src/klein/_plating.py:[0-9:]*: error: Need type annotation for '                                     \
        -e '^src/klein/_resource.py:[0-9:]*: error: Function is missing a type annotation'                        \
        -e '^src/klein/test/_trial.py:[0-9:]*: error: Function is missing a type annotation'                      \
        -e '^src/klein/test/py3_test_resource.py:[0-9:]*: error: Function is missing a type annotation'           \
        -e '^src/klein/test/test_app.py:[0-9:]*: error: Function is missing a type annotation'                    \
        -e '^src/klein/test/test_plating.py:[0-9:]*: error: Function is missing a type annotation'                \
        -e '^src/klein/test/test_plating.py:[0-9:]*: error: Need type annotation for '                            \
        -e '^src/klein/test/test_resource.py:[0-9:]*: error: Function is missing a type annotation'               \
        -e '^src/klein/test/util.py:[0-9:]*: error: Function is missing a type annotation'                        \
        -e '^src/klein/test/util.py:[0-9:]*: error: Name .* already defined'                                      \
>>>>>>> 2212ca78
        > "${tmp}" || true;

sort < "${tmp}";

if grep -e ": error: " "${tmp}" > /dev/null; then
  exit 1;
fi;<|MERGE_RESOLUTION|>--- conflicted
+++ resolved
@@ -28,33 +28,6 @@
 
 mypy "$@"      \
     | grep -v  \
-<<<<<<< HEAD
-        -e ': error: "Callable\[\[[^]]*\], [^]]*\]" has no attribute "\(skip\|todo\)"'                             \
-        -e ': error: Argument 2 to "[^"]*" of "IMutableHTTPHeaders" has incompatible type'                         \
-        -e ': error: Incompatible return value type (got "[^"]*HTTP[^"]*", expected "I[^"]*HTTP[^"]*")'            \
-        -e ': error: Method must have at least one argument'                                                       \
-        -e ': error: Unexpected keyword argument "[^"]*" for "HTTPHeadersWrappingHeaders"'                         \
-        -e ': error: Unexpected keyword argument "[^"]*" for "HTTPRequestWrappingIRequest"'                        \
-        -e ': error: Unexpected keyword argument "[^"]*" for "IOFount"'                                            \
-        -e ': error: Unexpected keyword argument "[^"]*" for "Field"'                                              \
-        -e ': error: Unexpected keyword argument.* for .*"[^"]*HTTP\(Headers\|Request\|Response\)"'                \
-        -e ': note: .* defined here'                                                                               \
-        -e '^src/klein/_app.py:.[0-9:]*: error: All conditional function variants must have identical signatures'  \
-        -e '^src/klein/_app.py:.[0-9:]*: error: Function is missing a type annotation'                             \
-        -e '^src/klein/_app.py:.[0-9:]*: error: Need type annotation for variable'                                 \
-        -e '^src/klein/_decorators.py:.[0-9:]*: error: Function is missing a type annotation'                      \
-        -e '^src/klein/_interfaces.py:.[0-9:]*: error: Function is missing a type annotation'                      \
-        -e '^src/klein/_plating.py:.[0-9:]*: error: Function is missing a type annotation'                         \
-        -e '^src/klein/_resource.py:.[0-9:]*: error: Function is missing a type annotation'                        \
-        -e '^src/klein/test/_trial.py:.[0-9:]*: error: Function is missing a type annotation'                      \
-        -e '^src/klein/test/py3_test_resource.py:.[0-9:]*: error: Function is missing a type annotation'           \
-        -e '^src/klein/test/test_app.py:.[0-9:]*: error: Function is missing a type annotation'                    \
-        -e '^src/klein/test/test_plating.py:.[0-9:]*: error: Function is missing a type annotation'                \
-        -e '^src/klein/test/test_resource.py:.[0-9:]*: error: Function is missing a type annotation'               \
-        -e '^src/klein/test/util.py:.[0-9:]*: error: Function is missing a type annotation'                        \
-        -e '^src/klein/test/util.py:.[0-9:]*: error: Name .* already defined'                                      \
-        -e '^loginspike.py:.[0-9:]*: error: Function is missing a type annotation'                                 \
-=======
         -e ': error: "Callable\[\[[^]]*\], [^]]*\]" has no attribute "\(skip\|todo\)"'                            \
         -e ': note: .* defined here'                                                                              \
         -e '^src/klein/_app.py:[0-9:]*: error: All conditional function variants must have identical signatures'  \
@@ -73,7 +46,6 @@
         -e '^src/klein/test/test_resource.py:[0-9:]*: error: Function is missing a type annotation'               \
         -e '^src/klein/test/util.py:[0-9:]*: error: Function is missing a type annotation'                        \
         -e '^src/klein/test/util.py:[0-9:]*: error: Name .* already defined'                                      \
->>>>>>> 2212ca78
         > "${tmp}" || true;
 
 sort < "${tmp}";
