NEWS
====

NEXT
-------------------
<<<<<<< HEAD
 * Python 2 is no longer supported by Klein.
 * Python 3.5 is no longer supported by Klein.
 * Python 3.9 is now supported by Klein. [`#412 <https://github.com/twisted/klein/pull/412>`_]
 * Klein now exports (incomplete, but growing) type hints. [`#379 <https://github.com/twisted/klein/pull/379>`_]
=======
 * ``Plating`` now sets the ``Content-Type`` header to ``application/json`` instead of ``text/json; charset=utf8``.
>>>>>>> a71d9352

20.6.0 - 2020-06-07
-------------------
 * This is the last release of Klein expected to support Python 2.
 * This is the last release of Klein expected to support Python 3.5.
 * Python 3.4 is no longer supported by Klein. [`#284 <https://github.com/twisted/klein/pull/284>`_]
 * Python 3.8 is now supported by Klein. [`#303 <https://github.com/twisted/klein/pull/303>`_]
 * ``klein.app.subroute`` is now also available as ``klein.subroute``. [`#293 <https://github.com/twisted/klein/pull/293>`_]
 * Support for forms and sessions. [`#276 <https://github.com/twisted/klein/pull/276>`_]
 * The ``Klein`` class now supports deep copy by implementing ``__copy__``. [`#74 <https://github.com/twisted/klein/pull/74>`_]

19.6.0 - 2019-06-07
-------------------

New "forms" and "sessions" subsystems provide official support for POST requests, including CSRF protection, form generation to include CSRF tokens, dependency injection to populate parameters from both the request and session, as well as lightweight JSON API support.

17.10.0 - 2017-10-22
--------------------

17.2.0 - 2017-03-03
-------------------

16.12.0 - 2016-12-13
--------------------

15.3.1 - 2015-12-17
-------------------

15.2.0 - 2015-11-30
-------------------

15.1.0 - 2015-07-08
-------------------

15.0.0 - 2015-01-11
-------------------
 * [BUG] Klein now includes its test package as part of the distribution. [`#65 <https://github.com/twisted/klein/pull/65>`_]

14.0.0 - 2014-12-18
-------------------
 * [BUG] Klein now attempts to decode non-ASCII URLs as UTF-8 and serves a 400 if that fails instead of always serving a 500. [`#62 <https://github.com/twisted/klein/pull/62>`_]

0.2.3 - 2014-01-14
------------------
 * [BUG] Klein now correctly handles producing resources [`#30 <https://github.com/twisted/klein/pull/30>`_]
 * [ENHANCEMENT] Klein now supports using tox for local testing [`#36 <https://github.com/twisted/klein/pull/36>`_]
 * [ENHANCEMENT] Klein has improved tests and an expanded range of test platforms [`#33 <https://github.com/twisted/klein/pull/33>`_, `#35 <https://github.com/twisted/klein/pull/35>`_, `#37 <https://github.com/twisted/klein/pull/37>`_]

0.2.2 - 2013-11-21
------------------
 * [ENHANCEMENT] Klein.handle_errors now allows the definition of custom error handling behavior. [`#26 <https://github.com/twisted/klein/pull/26>`_]

0.2.1 - 2013-07-23
------------------
 * [BUG] Klein has been updated to support the latest werkzeug release: [`#21 <https://github.com/twisted/klein/pull/21>`_]
 * [BUG] request.URLPath inside a handler points to the correct path. [`#15 <https://github.com/twisted/klein/pull/15>`_]
 * [ENHANCEMENT] IKleinRequest(request).url_for is supported: [`#16 <IKleinRequest(request).url_for>`_]

0.2.0 - 2013-02-27
------------------
 * [BUG] Remove support for implicit branch routes. [`#12 <https://github.com/twisted/klein/pull/12>`_]
 * [FEATURE] Support creating Klein apps that are bound to an instance of a class. [`#9 <https://github.com/twisted/klein/pull/9>`_]

0.1.1 - 2013-02-25
------------------
 * Include headers when handling werkzeug HTTPExceptions.

0.1.0 - 2013-01-04
------------------
 * Initial release<|MERGE_RESOLUTION|>--- conflicted
+++ resolved
@@ -3,14 +3,11 @@
 
 NEXT
 -------------------
-<<<<<<< HEAD
  * Python 2 is no longer supported by Klein.
  * Python 3.5 is no longer supported by Klein.
  * Python 3.9 is now supported by Klein. [`#412 <https://github.com/twisted/klein/pull/412>`_]
  * Klein now exports (incomplete, but growing) type hints. [`#379 <https://github.com/twisted/klein/pull/379>`_]
-=======
  * ``Plating`` now sets the ``Content-Type`` header to ``application/json`` instead of ``text/json; charset=utf8``.
->>>>>>> a71d9352
 
 20.6.0 - 2020-06-07
 -------------------
