from setuptools import setup

if __name__ == "__main__":

    with open('README.rst', 'r') as f:
        long_description = f.read()

    setup(
        classifiers=[
            'Environment :: Web Environment',
            'Intended Audience :: Developers',
            'License :: OSI Approved :: MIT License',
            'Operating System :: OS Independent',
            'Programming Language :: Python',
            'Programming Language :: Python :: 2.7',
            'Programming Language :: Python :: 3.4',
            'Programming Language :: Python :: 3.5',
            'Programming Language :: Python :: Implementation :: CPython',
            'Programming Language :: Python :: Implementation :: PyPy',
            'Topic :: Internet :: WWW/HTTP :: Dynamic Content',
            'Topic :: Software Development :: Libraries :: Python Modules'
        ],
        description="werkzeug + twisted.web",
        long_description=long_description,
        setup_requires=["incremental"],
        use_incremental=True,
        install_requires=[
            "six",
<<<<<<< HEAD
            "typing",
            "attrs",
            "hyperlink",
            "Twisted>=13.2",
            "Tubes",
=======
            "Twisted>=15.5",
>>>>>>> de548564
            "werkzeug",
            "incremental",
        ],
        keywords="twisted flask werkzeug web",
        license="MIT",
        name="klein",
        packages=["klein", "klein.test"],
        package_dir={"": "src"},
        url="https://github.com/twisted/klein",
        maintainer='Amber Brown (HawkOwl)',
        maintainer_email='hawkowl@twistedmatrix.com',
    )<|MERGE_RESOLUTION|>--- conflicted
+++ resolved
@@ -25,18 +25,14 @@
         setup_requires=["incremental"],
         use_incremental=True,
         install_requires=[
-            "six",
-<<<<<<< HEAD
-            "typing",
             "attrs",
             "hyperlink",
-            "Twisted>=13.2",
-            "Tubes",
-=======
-            "Twisted>=15.5",
->>>>>>> de548564
+            "incremental",
+            "six",
+            "tubes",
+            "twisted>=15.5",
+            "typing",
             "werkzeug",
-            "incremental",
         ],
         keywords="twisted flask werkzeug web",
         license="MIT",
