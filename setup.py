--- conflicted
+++ resolved
@@ -47,12 +47,8 @@
         keywords="twisted flask werkzeug web",
         license="MIT",
         name="klein",
-<<<<<<< HEAD
         packages=["klein", "klein.storage",
                   "klein.test", "klein.storage.test"],
-=======
-        packages=["klein", "klein.storage", "klein.test"],
->>>>>>> 80fb438c
         package_dir={"": "src"},
         package_data=dict(
             klein=[
