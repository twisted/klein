from setuptools import setup

if __name__ == "__main__":

    with open("README.rst") as f:
        long_description = f.read()

    setup(
        classifiers=[
            "Environment :: Web Environment",
            "Intended Audience :: Developers",
            "License :: OSI Approved :: MIT License",
            "Operating System :: OS Independent",
            "Programming Language :: Python",
            "Programming Language :: Python :: 3.6",
            "Programming Language :: Python :: 3.7",
            "Programming Language :: Python :: 3.8",
            "Programming Language :: Python :: 3.9",
            "Programming Language :: Python :: Implementation :: CPython",
            "Programming Language :: Python :: Implementation :: PyPy",
            "Topic :: Internet :: WWW/HTTP :: Dynamic Content",
            "Topic :: Software Development :: Libraries :: Python Modules",
        ],
        description="werkzeug + twisted.web",
        long_description=long_description,
        long_description_content_type="text/x-rst",
        python_requires=">=3.5",
        setup_requires=["incremental"],
        use_incremental=True,
        install_requires=[
            "attrs",
            "hyperlink",
            "incremental",
            "Tubes",
            "Twisted>=16.6",  # 16.6 introduces ensureDeferred
            "typing_extensions ; python_version<'3.8'",
            "Werkzeug",
            "zope.interface",
        ],
<<<<<<< HEAD
        extras_require={
            "sql": [
                "alchimia",
                "passlib",
                "bcrypt",
=======
        extra_requires={
            "docs": [
                "Sphinx==3.5.1",
                "sphinx-rtd-theme==0.5.1",
>>>>>>> ef3c2417
            ]
        },
        keywords="twisted flask werkzeug web",
        license="MIT",
        name="klein",
        packages=["klein", "klein.storage",
                  "klein.test", "klein.storage.test"],
        package_dir={"": "src"},
        package_data=dict(
            klein=["py.typed"],
        ),
        url="https://github.com/twisted/klein",
        maintainer="Twisted Matrix Laboratories",
        maintainer_email="twisted-python@twistedmatrix.com",
        zip_safe=False,
    )<|MERGE_RESOLUTION|>--- conflicted
+++ resolved
@@ -37,18 +37,15 @@
             "Werkzeug",
             "zope.interface",
         ],
-<<<<<<< HEAD
-        extras_require={
+        extra_requires={
             "sql": [
                 "alchimia",
                 "passlib",
                 "bcrypt",
-=======
-        extra_requires={
+            ],
             "docs": [
                 "Sphinx==3.5.1",
                 "sphinx-rtd-theme==0.5.1",
->>>>>>> ef3c2417
             ]
         },
         keywords="twisted flask werkzeug web",
