--- conflicted
+++ resolved
@@ -12,11 +12,6 @@
             'License :: OSI Approved :: MIT License',
             'Operating System :: OS Independent',
             'Programming Language :: Python',
-<<<<<<< HEAD
-            'Programming Language :: Python :: 2.7',
-=======
-            'Programming Language :: Python :: 3.5',
->>>>>>> 21a957f1
             'Programming Language :: Python :: 3.6',
             'Programming Language :: Python :: 3.7',
             'Programming Language :: Python :: 3.8',
