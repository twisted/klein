--- conflicted
+++ resolved
@@ -1,11 +1,7 @@
 from __future__ import absolute_import, division
 
 from klein._plating import Plating
-<<<<<<< HEAD
-from klein.app import Klein, resource, route, run, url_for
-=======
-from klein.app import Klein, handle_errors, resource, route, run
->>>>>>> c5ac2e24
+from klein.app import Klein, handle_errors, resource, route, run, url_for
 
 from ._version import __version__ as _incremental_version
 
@@ -20,11 +16,8 @@
     "resource",
     "route",
     "run",
-<<<<<<< HEAD
-    'url_for'
-=======
     "handle_errors",
->>>>>>> c5ac2e24
+    "url_for",
 )
 
 
