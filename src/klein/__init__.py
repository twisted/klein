from __future__ import absolute_import, division

<<<<<<< HEAD
from klein._plating import Plating
from klein._form import form
from klein._session import SessionProcurer
from klein.app import Klein, handle_errors, resource, route, run, urlFor, \
    url_for

=======
from ._app import Klein, handle_errors, resource, route, run, urlFor, url_for
from ._plating import Plating
>>>>>>> 67580644
from ._version import __version__ as _incremental_version


__all__ = (
    "Klein",
    "Plating",
    'form',
    'SessionProcurer',
    "__author__",
    "__copyright__",
    "__license__",
    "__version__",
    "handle_errors",
    "resource",
    "route",
    "run",
    "urlFor",
    "url_for",
)


# Make it a str, for backwards compatibility
__version__ = _incremental_version.base()

__author__ = "The Klein contributors (see AUTHORS)"
__license__ = "MIT"
__copyright__ = "Copyright 2016-2017 {0}".format(__author__)<|MERGE_RESOLUTION|>--- conflicted
+++ resolved
@@ -1,16 +1,10 @@
 from __future__ import absolute_import, division
 
-<<<<<<< HEAD
-from klein._plating import Plating
-from klein._form import form
-from klein._session import SessionProcurer
-from klein.app import Klein, handle_errors, resource, route, run, urlFor, \
-    url_for
+from ._form import form
+from ._session import SessionProcurer
 
-=======
 from ._app import Klein, handle_errors, resource, route, run, urlFor, url_for
 from ._plating import Plating
->>>>>>> 67580644
 from ._version import __version__ as _incremental_version
 
 
