from __future__ import absolute_import, division

from typing import TYPE_CHECKING

<<<<<<< HEAD
from ._app import (
    Klein,
    KleinErrorHandler,
    KleinRenderable,
    KleinRoute,
    handle_errors,
    route,
    run,
    urlFor,
    url_for,
)
=======
from ._app import Klein, handle_errors, route, run, subroute, urlFor, url_for
>>>>>>> ab5dddd2
from ._dihttp import RequestComponent, RequestURL, Response
from ._form import Field, FieldValues, Form, RenderableForm
from ._plating import Plating
from ._requirer import Requirer
from ._session import Authorization, SessionProcurer
from ._version import __version__ as _incremental_version

if TYPE_CHECKING:
    # Inform mypy of import shenanigans.
    from .resource import _SpecialModuleObject

    resource = _SpecialModuleObject(None)
else:
    from . import resource

__all__ = (
    "Klein",
    "KleinErrorHandler",
    "KleinRenderable",
    "KleinRoute",
    "Plating",
    "Field",
    "FieldValues",
    "Form",
    "RequestComponent",
    "RequestURL",
    "Response",
    "RenderableForm",
    "SessionProcurer",
    "Authorization",
    "Requirer",
    "__author__",
    "__copyright__",
    "__license__",
    "__version__",
    "handle_errors",
    "resource",
    "route",
    "run",
    "subroute",
    "urlFor",
    "url_for",
)


# Make it a str, for backwards compatibility
__version__ = _incremental_version.base()

__author__ = "The Klein contributors (see AUTHORS)"
__license__ = "MIT"
__copyright__ = "Copyright 2011-2019 {0}".format(__author__)<|MERGE_RESOLUTION|>--- conflicted
+++ resolved
@@ -2,7 +2,6 @@
 
 from typing import TYPE_CHECKING
 
-<<<<<<< HEAD
 from ._app import (
     Klein,
     KleinErrorHandler,
@@ -11,12 +10,10 @@
     handle_errors,
     route,
     run,
+    subroute,
     urlFor,
     url_for,
 )
-=======
-from ._app import Klein, handle_errors, route, run, subroute, urlFor, url_for
->>>>>>> ab5dddd2
 from ._dihttp import RequestComponent, RequestURL, Response
 from ._form import Field, FieldValues, Form, RenderableForm
 from ._plating import Plating
