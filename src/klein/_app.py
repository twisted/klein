--- conflicted
+++ resolved
@@ -94,14 +94,8 @@
 
 
 @implementer(IKleinRequest)
-<<<<<<< HEAD
 class KleinRequest:
-    def __init__(self, request):
-        # type: (Request) -> None
-=======
-class KleinRequest(object):
     def __init__(self, request: Request) -> None:
->>>>>>> 803afc48
         self.branch_segments = [""]
 
         # Don't annotate as optional, since you should never set this to None
@@ -279,19 +273,13 @@
                 branchKwargs = kwargs.copy()
                 branchKwargs["endpoint"] = branchKwargs["endpoint"] + "_branch"
 
-<<<<<<< HEAD
                 @modified(f"branch route '{url}' executor", f)
-                def branch_f(instance, request, *a, **kw):
-                    # type: (Any, IRequest, Any, Any) -> KleinRenderable
-=======
-                @modified("branch route '{url}' executor".format(url=url), f)
                 def branch_f(
                     instance: Any,
                     request: IRequest,
                     *a: Any,
                     **kw: Any,
                 ) -> KleinRenderable:
->>>>>>> 803afc48
                     IKleinRequest(request).branch_segments = kw.pop(
                         "__rest__", ""
                     ).split("/")
@@ -312,19 +300,13 @@
                     )
                 )
 
-<<<<<<< HEAD
             @modified(f"route '{url}' executor", f)
-            def _f(instance, request, *a, **kw):
-                # type: (Any, IRequest, Any, Any) -> KleinRenderable
-=======
-            @modified("route '{url}' executor".format(url=url), f)
             def _f(
                 instance: Any,
                 request: IRequest,
                 *a: Any,
                 **kw: Any,
             ) -> KleinRenderable:
->>>>>>> 803afc48
                 return _call(instance, f, request, *a, **kw)
 
             _f = cast(KleinRoute, _f)
