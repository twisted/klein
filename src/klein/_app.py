# -*- test-case-name: klein.test.test_app -*-
"""
Applications are great.  Lets have more of them.
"""

from __future__ import absolute_import, division

import sys
from collections import namedtuple
from contextlib import contextmanager

try:
    from inspect import iscoroutine
except ImportError:
<<<<<<< HEAD
    def iscoroutine(obj):  # type: ignore[misc]
        # type: (object) -> bool
        return False
from typing import (
    Any, Callable, Dict, IO, List, Mapping, Optional, Text, Union, cast
)
=======

    def iscoroutine(*args, **kwargs):  # type: ignore
        return False


>>>>>>> eb673fd0
from weakref import ref

from twisted.internet import endpoints, reactor
from twisted.internet.defer import Deferred
from twisted.python import log
from twisted.python.components import registerAdapter
from twisted.python.failure import Failure
from twisted.web.iweb import IRenderable, IRequest
from twisted.web.resource import IResource
from twisted.web.server import Request, Site

try:
    from twisted.internet.defer import ensureDeferred
except ImportError:
<<<<<<< HEAD
    def ensureDeferred(coro):
        # type: (Awaitable) -> Deferred
        raise NotImplementedError("Coroutines support requires Twisted>=16.6")

from werkzeug.routing import Map, MapAdapter, Rule, Submount
=======

    def ensureDeferred(*args, **kwagrs):
        raise NotImplementedError("Coroutines support requires Twisted>=16.6")


from werkzeug.routing import Map, Rule, Submount
>>>>>>> eb673fd0

from zope.interface import implementer

from ._decorators import modified, named
from ._interfaces import IKleinRequest
from ._resource import KleinResource
from ._typing import Awaitable, KwArg, VarArg


<<<<<<< HEAD
KleinSynchronousRenderable = Union[str, bytes, IResource, IRenderable]
KleinRenderable = Union[
    KleinSynchronousRenderable, Awaitable[KleinSynchronousRenderable]
]
KleinRoute = Callable[
    [Any, IRequest, VarArg(Any), KwArg(Any)],
    KleinRenderable
]
KleinErrorHandler = Callable[
    [Optional["Klein"], IRequest, Failure], KleinRenderable
]


=======
>>>>>>> eb673fd0
def _call(__klein_instance__, __klein_f__, *args, **kwargs):
    # type: (Optional[Klein], Callable, Any, Any) -> Deferred
    """
    Call C{__klein_f__} with the given C{*args} and C{**kwargs}.

    Insert C{__klein_instance__} as the first positional argument to
    C{__klein_f__} if C{__klein_f__} is not decorated with
    L{klein._decorators.bindable}.

    @return: The result of C{__klein_f__}; additionally, if C{__klein_f__}
        returns a coroutine, instead return the Deferred created by calling
        C{ensureDeferred} on it.
    """
    if __klein_instance__ is not None or getattr(
        __klein_f__, "__klein_bound__", False
    ):
        args = (__klein_instance__,) + args
    result = __klein_f__(*args, **kwargs)
    if iscoroutine(result):
        result = ensureDeferred(result)
    return result


@implementer(IKleinRequest)
class KleinRequest(object):
    def __init__(self, request):
<<<<<<< HEAD
        # type: (Request) -> None
        self.branch_segments = ['']
=======
        self.branch_segments = [""]
        self.mapper = None
>>>>>>> eb673fd0

        # Don't annotate as optional, since you should never set this to None
        self.mapper = None  # type: MapAdapter # type: ignore[assignment]


    def url_for(
        self,
        endpoint,              # type: Text
        values=None,           # type: Optional[Mapping[Text, Text]]
        method=None,           # type: Optional[Text]
        force_external=False,  # type: bool
        append_unknown=True,   # type: bool
    ):
        # type: (...) -> Text
        assert self.mapper is not None
        return cast(Text, self.mapper.build(
            endpoint=endpoint,
            values=values,
            method=method,
            force_external=force_external,
            append_unknown=append_unknown,
        ))


registerAdapter(KleinRequest, Request, IKleinRequest)


class Klein(object):
    """
    L{Klein} is an object which is responsible for maintaining the routing
    configuration of our application.

    @ivar _url_map: A C{werkzeug.routing.Map} object which will be used for
        routing resolution.
    @ivar _endpoints: A C{dict} mapping endpoint names to handler functions.
    """

    _subroute_segments = 0

    def __init__(self):
        # type: () -> None
        self._url_map = Map()
        self._endpoints = {}       # type: Dict[Text, KleinRoute]
        self._error_handlers = []  # type: List[KleinErrorHandler]
        self._instance = None      # type: Optional[Klein]
        self._boundAs = None       # type: Optional[Text]

    def __eq__(self, other):
        # type: (Any) -> bool
        if isinstance(other, Klein):
            return vars(self) == vars(other)
        return NotImplemented

    def __ne__(self, other):
        # type: (Any) -> bool
        result = self.__eq__(other)
        if result is NotImplemented:
            return result
        return not result

<<<<<<< HEAD

=======
>>>>>>> eb673fd0
    @property
    def url_map(self):
        # type: () -> Map
        """
        Read only property exposing L{Klein._url_map}.
        """
        return self._url_map

    @property
    def endpoints(self):
        # type: () -> Dict[Text, KleinRoute]
        """
        Read only property exposing L{Klein._endpoints}.
        """
        return self._endpoints

<<<<<<< HEAD

    def execute_endpoint(self, endpoint, request, *args, **kwargs):
        # type: (Text, IRequest, Any, Any) -> KleinRenderable
=======
    def execute_endpoint(self, endpoint, *args, **kwargs):
>>>>>>> eb673fd0
        """
        Execute the named endpoint with all arguments and possibly a bound
        instance.
        """
        endpoint_f = self._endpoints[endpoint]
        return endpoint_f(self._instance, request, *args, **kwargs)

    def execute_error_handler(self, handler, request, failure):
        # type: (KleinErrorHandler, IRequest, Failure) -> KleinRenderable
        """
        Execute the passed error handler, possibly with a bound instance.
        """
        return handler(self._instance, request, failure)

    def resource(self):
        # type: () -> KleinResource
        """
        Return an L{IResource} which suitably wraps this app.

        @returns: An L{IResource}
        """

        return KleinResource(self)

    def __get__(self, instance, owner):
        # type: (Any, object) -> Klein
        """
        Get an instance of L{Klein} bound to C{instance}.
        """
        if instance is None:
            return self

        if self._boundAs is None:
            for name in dir(owner):
                # Properties may raise an AttributeError on access even though
                # they're visible on the instance, we can ignore those because
                # Klein instances won't raise AttributeError.
                obj = getattr(owner, name, None)
                if obj is self:
                    self._boundAs = name
                    break
            else:
                self._boundAs = "unknown_" + str(id(self))

        boundName = "__klein_bound_{}__".format(self._boundAs)
        k = cast(
            Optional["Klein"],
            getattr(instance, boundName, lambda: None)()
        )

        if k is None:
            k = self.__class__()
            k._url_map = self._url_map
            k._endpoints = self._endpoints
            k._error_handlers = self._error_handlers
            k._instance = instance
            kref = ref(k)
            try:
                setattr(instance, boundName, kref)
            except AttributeError:
                pass

        return k

    @staticmethod
    def _segments_in_url(url):
<<<<<<< HEAD
        # type: (Text) -> int
        segment_count = url.count('/')
        if url.endswith('/'):
=======
        segment_count = url.count("/")
        if url.endswith("/"):
>>>>>>> eb673fd0
            segment_count -= 1
        return segment_count

    def route(self, url, *args, **kwargs):
        """
        Add a new handler for C{url} passing C{args} and C{kwargs} directly to
        C{werkzeug.routing.Rule}.  The handler function will be passed at least
        one argument an L{twisted.web.server.Request} and any keyword arguments
        taken from the C{url} pattern.

        ::
            @app.route("/")
            def index(request):
                return "Hello"

        @param url: A werkzeug URL pattern given to C{werkzeug.routing.Rule}.
        @type url: str

        @param branch: A bool indiciated if a branch endpoint should
            be added that allows all child path segments that don't
            match some other route to be consumed.  Default C{False}.
        @type branch: bool


        @returns: decorated handler function.
        """
        segment_count = self._segments_in_url(url) + self._subroute_segments

        @named("router for '" + url + "'")
        def deco(f):
<<<<<<< HEAD
            # type: (KleinRoute) -> KleinRoute
            kwargs.setdefault('endpoint', f.__name__)
            if kwargs.pop('branch', False):
=======
            kwargs.setdefault("endpoint", f.__name__)
            if kwargs.pop("branch", False):
>>>>>>> eb673fd0
                branchKwargs = kwargs.copy()
                branchKwargs["endpoint"] = branchKwargs["endpoint"] + "_branch"

                @modified("branch route '{url}' executor".format(url=url), f)
                def branch_f(instance, request, *a, **kw):
<<<<<<< HEAD
                    # type: (Any, IRequest, Any, Any) -> KleinRenderable
                    IKleinRequest(request).branch_segments = (
                        kw.pop('__rest__', '').split('/')
                    )
=======
                    IKleinRequest(request).branch_segments = kw.pop(
                        "__rest__", ""
                    ).split("/")
>>>>>>> eb673fd0
                    return _call(instance, f, request, *a, **kw)

                branch_f = cast(KleinRoute, branch_f)

                branch_f.segment_count = (  # type: ignore[attr-defined]
                    segment_count
                )

                self._endpoints[branchKwargs["endpoint"]] = branch_f
                self._url_map.add(
                    Rule(
                        url.rstrip("/") + "/" + "<path:__rest__>",
                        *args,
                        **branchKwargs
                    )
                )

            @modified("route '{url}' executor".format(url=url), f)
            def _f(instance, request, *a, **kw):
                # type: (Any, IRequest, Any, Any) -> KleinRenderable
                return _call(instance, f, request, *a, **kw)

            _f = cast(KleinRoute, _f)

            _f.segment_count = segment_count  # type: ignore[attr-defined]

            self._endpoints[kwargs["endpoint"]] = _f
            self._url_map.add(Rule(url, *args, **kwargs))
            return f

        return deco

    @contextmanager
    def subroute(self, prefix):
        """
        Within this block, C{@route} adds rules to a
        C{werkzeug.routing.Submount}.

        This is implemented by tinkering with the instance's C{_url_map}
        variable. A context manager allows us to gracefully use the pattern of
        "change a variable, do some things with the new value, then put it back
        to how it was before.

        Named "subroute" to try and give callers a better idea of its
        relationship to C{@route}.

        Usage:
        ::
            with app.subroute("/prefix") as app:
                @app.route("/foo")
                def foo_handler(request):
                    return 'I respond to /prefix/foo'

        @type prefix: string
        @param prefix: The string that will be prepended to the paths of all
                       routes established during the with-block.
        @return: Returns None.
        """

        _map_before_submount = self._url_map

        segments = self._segments_in_url(prefix)

        submount_map = namedtuple("submount", ["rules", "add"])(
            [], lambda r: submount_map.rules.append(r)
        )

        try:
            self._url_map = submount_map
            self._subroute_segments += segments
            yield self
            _map_before_submount.add(Submount(prefix, submount_map.rules))
        finally:
            self._url_map = _map_before_submount
            self._subroute_segments -= segments

    def handle_errors(self, f_or_exception, *additional_exceptions):
        """
        Register an error handler. This decorator supports two syntaxes. The
        simpler of these can be used to register a handler for all C{Exception}
        types::

            @app.handle_errors
            def error_handler(request, failure):
                request.setResponseCode(500)
                return 'Uh oh'

        Alternately, a handler can be registered for one or more specific
        C{Exception} tyes::

            @app.handle_errors(EncodingError, ValidationError):
            def error_handler(request, failure)
                request.setResponseCode(400)
                return failure.getTraceback()

        The handler will be passed a L{twisted.web.server.Request} as well as a
        L{twisted.python.failure.Failure} instance. Error handlers may return a
        deferred, a failure or a response body.

        If more than one error handler is registered, the handlers will be
        executed in the order in which they are defined, until a handler is
        encountered which completes successfully. If no handler completes
        successfully, L{twisted.web.server.Request}'s processingFailed() method
        will be called.

        In addition to handling errors that occur within a route handler, error
        handlers also handle any C{werkzeug.exceptions.HTTPException} which is
        raised during routing. In particular, C{werkzeug.exceptions.NotFound}
        will be raised if no matching route is found, so to return a custom 404
        users can do the following::

            @app.handle_errors(NotFound)
            def error_handler(request, failure):
                request.setResponseCode(404)
                return 'Not found'

        @param f_or_exception: An error handler function, or an C{Exception}
            subclass to scope the decorated handler to.
        @type f_or_exception: C{function} or C{Exception}

        @param additional_exceptions Additional C{Exception} subclasses to
            scope the decorated function to.
        @type additional_exceptions C{list} of C{Exception}s

        @returns: decorated error handler function.
        """
        # Try to detect calls using the "simple" @app.handle_error syntax by
        # introspecting the first argument - if it isn't a type which
        # subclasses Exception we assume the simple syntax was used.
        if not isinstance(f_or_exception, type) or not issubclass(
            f_or_exception, Exception
        ):
            return self.handle_errors(Exception)(f_or_exception)

        def deco(f):
            @modified("error handling wrapper", f)
            def _f(instance, request, failure):
                return _call(instance, f, request, failure)

            self._error_handlers.append(
                ([f_or_exception] + list(additional_exceptions), _f)
            )
            return _f

        return deco

<<<<<<< HEAD

    def urlFor(
        self,
        request,               # type: IKleinRequest
        endpoint,              # type: Text
        values=None,           # type: Optional[Mapping[Text, Text]]
        method=None,           # type: Optional[Text]
        force_external=False,  # type: bool
        append_unknown=True,   # type: bool
    ):
        # type: (...) -> Text
        host = request.getHeader(b'host')
        if host is None:
            if force_external:
                raise ValueError("Cannot build external URL if request"
                                 " doesn't contain Host header")
            host = b''
        return cast(Text, self.url_map.bind(host).build(
            endpoint, values, method, force_external, append_unknown)
=======
    def urlFor(
        self,
        request,
        endpoint,
        values=None,
        method=None,
        force_external=False,
        append_unknown=True,
    ):
        host = request.getHeader(b"host")
        if host is None:
            if force_external:
                raise ValueError(
                    "Cannot build external URL if request"
                    " doesn't contain Host header"
                )
            host = b""
        return self.url_map.bind(host).build(
            endpoint, values, method, force_external, append_unknown
>>>>>>> eb673fd0
        )

    url_for = urlFor

<<<<<<< HEAD

    def run(
        self,
        host=None,                  # type: Optional[str]
        port=None,                  # type: Optional[int]
        logFile=None,               # type: Optional[IO]
        endpoint_description=None,  # type: Optional[str]
        displayTracebacks=True,     # type: bool
    ):
        # type: (...) -> None
=======
    def run(
        self,
        host=None,
        port=None,
        logFile=None,
        endpoint_description=None,
        displayTracebacks=True,
    ):
>>>>>>> eb673fd0
        """
        Run a minimal twisted.web server on the specified C{port}, bound to the
        interface specified by C{host} and logging to C{logFile}.

        This function will run the default reactor for your platform and so
        will block the main thread of your application.  It should be the last
        thing your klein application does.

        @param host: The hostname or IP address to bind the listening socket
            to.  "0.0.0.0" will allow you to listen on all interfaces, and
            "127.0.0.1" will allow you to listen on just the loopback
            interface.

        @param port: The TCP port to accept HTTP requests on.

        @param logFile: The file object to log to, by default C{sys.stdout}

        @param endpoint_description: specification of endpoint. Must contain
            protocol, port and interface. May contain other optional arguments,
             e.g. to use SSL: "ssl:443:privateKey=key.pem:certKey=crt.pem"

        @param displayTracebacks: Weather a processing error will result in
            a page displaying the traceback with debugging information or not.
        """
        if logFile is None:
            logFile = sys.stdout

        log.startLogging(logFile)

        if not endpoint_description:
            endpoint_description = "tcp:port={0}:interface={1}".format(
                port, host
            )

        endpoint = endpoints.serverFromString(reactor, endpoint_description)

        site = Site(self.resource())
        site.displayTracebacks = displayTracebacks

        endpoint.listen(site)
        reactor.run()


_globalKleinApp = Klein()

route = _globalKleinApp.route
run = _globalKleinApp.run
resource = _globalKleinApp.resource
handle_errors = _globalKleinApp.handle_errors
urlFor = url_for = _globalKleinApp.urlFor<|MERGE_RESOLUTION|>--- conflicted
+++ resolved
@@ -12,20 +12,24 @@
 try:
     from inspect import iscoroutine
 except ImportError:
-<<<<<<< HEAD
+
     def iscoroutine(obj):  # type: ignore[misc]
         # type: (object) -> bool
         return False
+
+
 from typing import (
-    Any, Callable, Dict, IO, List, Mapping, Optional, Text, Union, cast
+    Any,
+    Callable,
+    Dict,
+    IO,
+    List,
+    Mapping,
+    Optional,
+    Text,
+    Union,
+    cast,
 )
-=======
-
-    def iscoroutine(*args, **kwargs):  # type: ignore
-        return False
-
-
->>>>>>> eb673fd0
 from weakref import ref
 
 from twisted.internet import endpoints, reactor
@@ -40,20 +44,13 @@
 try:
     from twisted.internet.defer import ensureDeferred
 except ImportError:
-<<<<<<< HEAD
+
     def ensureDeferred(coro):
         # type: (Awaitable) -> Deferred
         raise NotImplementedError("Coroutines support requires Twisted>=16.6")
 
+
 from werkzeug.routing import Map, MapAdapter, Rule, Submount
-=======
-
-    def ensureDeferred(*args, **kwagrs):
-        raise NotImplementedError("Coroutines support requires Twisted>=16.6")
-
-
-from werkzeug.routing import Map, Rule, Submount
->>>>>>> eb673fd0
 
 from zope.interface import implementer
 
@@ -63,22 +60,16 @@
 from ._typing import Awaitable, KwArg, VarArg
 
 
-<<<<<<< HEAD
 KleinSynchronousRenderable = Union[str, bytes, IResource, IRenderable]
 KleinRenderable = Union[
     KleinSynchronousRenderable, Awaitable[KleinSynchronousRenderable]
 ]
-KleinRoute = Callable[
-    [Any, IRequest, VarArg(Any), KwArg(Any)],
-    KleinRenderable
-]
+KleinRoute = Callable[[Any, IRequest, VarArg(Any), KwArg(Any)], KleinRenderable]
 KleinErrorHandler = Callable[
     [Optional["Klein"], IRequest, Failure], KleinRenderable
 ]
 
 
-=======
->>>>>>> eb673fd0
 def _call(__klein_instance__, __klein_f__, *args, **kwargs):
     # type: (Optional[Klein], Callable, Any, Any) -> Deferred
     """
@@ -105,35 +96,32 @@
 @implementer(IKleinRequest)
 class KleinRequest(object):
     def __init__(self, request):
-<<<<<<< HEAD
         # type: (Request) -> None
-        self.branch_segments = ['']
-=======
         self.branch_segments = [""]
-        self.mapper = None
->>>>>>> eb673fd0
 
         # Don't annotate as optional, since you should never set this to None
         self.mapper = None  # type: MapAdapter # type: ignore[assignment]
 
-
     def url_for(
         self,
-        endpoint,              # type: Text
-        values=None,           # type: Optional[Mapping[Text, Text]]
-        method=None,           # type: Optional[Text]
+        endpoint,  # type: Text
+        values=None,  # type: Optional[Mapping[Text, Text]]
+        method=None,  # type: Optional[Text]
         force_external=False,  # type: bool
-        append_unknown=True,   # type: bool
+        append_unknown=True,  # type: bool
     ):
         # type: (...) -> Text
         assert self.mapper is not None
-        return cast(Text, self.mapper.build(
-            endpoint=endpoint,
-            values=values,
-            method=method,
-            force_external=force_external,
-            append_unknown=append_unknown,
-        ))
+        return cast(
+            Text,
+            self.mapper.build(
+                endpoint=endpoint,
+                values=values,
+                method=method,
+                force_external=force_external,
+                append_unknown=append_unknown,
+            ),
+        )
 
 
 registerAdapter(KleinRequest, Request, IKleinRequest)
@@ -154,10 +142,10 @@
     def __init__(self):
         # type: () -> None
         self._url_map = Map()
-        self._endpoints = {}       # type: Dict[Text, KleinRoute]
+        self._endpoints = {}  # type: Dict[Text, KleinRoute]
         self._error_handlers = []  # type: List[KleinErrorHandler]
-        self._instance = None      # type: Optional[Klein]
-        self._boundAs = None       # type: Optional[Text]
+        self._instance = None  # type: Optional[Klein]
+        self._boundAs = None  # type: Optional[Text]
 
     def __eq__(self, other):
         # type: (Any) -> bool
@@ -172,10 +160,6 @@
             return result
         return not result
 
-<<<<<<< HEAD
-
-=======
->>>>>>> eb673fd0
     @property
     def url_map(self):
         # type: () -> Map
@@ -192,13 +176,8 @@
         """
         return self._endpoints
 
-<<<<<<< HEAD
-
     def execute_endpoint(self, endpoint, request, *args, **kwargs):
         # type: (Text, IRequest, Any, Any) -> KleinRenderable
-=======
-    def execute_endpoint(self, endpoint, *args, **kwargs):
->>>>>>> eb673fd0
         """
         Execute the named endpoint with all arguments and possibly a bound
         instance.
@@ -245,8 +224,7 @@
 
         boundName = "__klein_bound_{}__".format(self._boundAs)
         k = cast(
-            Optional["Klein"],
-            getattr(instance, boundName, lambda: None)()
+            Optional["Klein"], getattr(instance, boundName, lambda: None)()
         )
 
         if k is None:
@@ -265,14 +243,9 @@
 
     @staticmethod
     def _segments_in_url(url):
-<<<<<<< HEAD
         # type: (Text) -> int
-        segment_count = url.count('/')
-        if url.endswith('/'):
-=======
         segment_count = url.count("/")
         if url.endswith("/"):
->>>>>>> eb673fd0
             segment_count -= 1
         return segment_count
 
@@ -303,29 +276,18 @@
 
         @named("router for '" + url + "'")
         def deco(f):
-<<<<<<< HEAD
             # type: (KleinRoute) -> KleinRoute
-            kwargs.setdefault('endpoint', f.__name__)
-            if kwargs.pop('branch', False):
-=======
             kwargs.setdefault("endpoint", f.__name__)
             if kwargs.pop("branch", False):
->>>>>>> eb673fd0
                 branchKwargs = kwargs.copy()
                 branchKwargs["endpoint"] = branchKwargs["endpoint"] + "_branch"
 
                 @modified("branch route '{url}' executor".format(url=url), f)
                 def branch_f(instance, request, *a, **kw):
-<<<<<<< HEAD
                     # type: (Any, IRequest, Any, Any) -> KleinRenderable
-                    IKleinRequest(request).branch_segments = (
-                        kw.pop('__rest__', '').split('/')
-                    )
-=======
                     IKleinRequest(request).branch_segments = kw.pop(
                         "__rest__", ""
                     ).split("/")
->>>>>>> eb673fd0
                     return _call(instance, f, request, *a, **kw)
 
                 branch_f = cast(KleinRoute, branch_f)
@@ -472,36 +434,16 @@
 
         return deco
 
-<<<<<<< HEAD
-
     def urlFor(
         self,
-        request,               # type: IKleinRequest
-        endpoint,              # type: Text
-        values=None,           # type: Optional[Mapping[Text, Text]]
-        method=None,           # type: Optional[Text]
+        request,  # type: IKleinRequest
+        endpoint,  # type: Text
+        values=None,  # type: Optional[Mapping[Text, Text]]
+        method=None,  # type: Optional[Text]
         force_external=False,  # type: bool
-        append_unknown=True,   # type: bool
+        append_unknown=True,  # type: bool
     ):
         # type: (...) -> Text
-        host = request.getHeader(b'host')
-        if host is None:
-            if force_external:
-                raise ValueError("Cannot build external URL if request"
-                                 " doesn't contain Host header")
-            host = b''
-        return cast(Text, self.url_map.bind(host).build(
-            endpoint, values, method, force_external, append_unknown)
-=======
-    def urlFor(
-        self,
-        request,
-        endpoint,
-        values=None,
-        method=None,
-        force_external=False,
-        append_unknown=True,
-    ):
         host = request.getHeader(b"host")
         if host is None:
             if force_external:
@@ -510,34 +452,24 @@
                     " doesn't contain Host header"
                 )
             host = b""
-        return self.url_map.bind(host).build(
-            endpoint, values, method, force_external, append_unknown
->>>>>>> eb673fd0
+        return cast(
+            Text,
+            self.url_map.bind(host).build(
+                endpoint, values, method, force_external, append_unknown
+            ),
         )
 
     url_for = urlFor
-
-<<<<<<< HEAD
 
     def run(
         self,
-        host=None,                  # type: Optional[str]
-        port=None,                  # type: Optional[int]
-        logFile=None,               # type: Optional[IO]
+        host=None,  # type: Optional[str]
+        port=None,  # type: Optional[int]
+        logFile=None,  # type: Optional[IO]
         endpoint_description=None,  # type: Optional[str]
-        displayTracebacks=True,     # type: bool
+        displayTracebacks=True,  # type: bool
     ):
         # type: (...) -> None
-=======
-    def run(
-        self,
-        host=None,
-        port=None,
-        logFile=None,
-        endpoint_description=None,
-        displayTracebacks=True,
-    ):
->>>>>>> eb673fd0
         """
         Run a minimal twisted.web server on the specified C{port}, bound to the
         interface specified by C{host} and logging to C{logFile}.
