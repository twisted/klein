--- conflicted
+++ resolved
@@ -8,19 +8,7 @@
 import sys
 from collections import namedtuple
 from contextlib import contextmanager
-<<<<<<< HEAD
-
-try:
-    from inspect import iscoroutine
-except ImportError:
-
-    def iscoroutine(obj):  # type: ignore[misc]
-        # type: (object) -> bool
-        return False
-
-=======
 from inspect import iscoroutine
->>>>>>> 03490d8d
 
 from typing import (
     Any,
@@ -36,14 +24,9 @@
 )
 from weakref import ref
 
-<<<<<<< HEAD
-from twisted.internet import endpoints, reactor
-from twisted.internet.defer import Deferred
-=======
 from twisted.internet import reactor
-from twisted.internet.defer import ensureDeferred
+from twisted.internet.defer import Deferred, ensureDeferred
 from twisted.internet.endpoints import serverFromString
->>>>>>> 03490d8d
 from twisted.python import log
 from twisted.python.components import registerAdapter
 from twisted.python.failure import Failure
@@ -51,20 +34,7 @@
 from twisted.web.resource import IResource
 from twisted.web.server import Request, Site
 
-<<<<<<< HEAD
-try:
-    from twisted.internet.defer import ensureDeferred
-except ImportError:
-
-    def ensureDeferred(coro):
-        # type: (Awaitable) -> Deferred
-        raise NotImplementedError("Coroutines support requires Twisted>=16.6")
-
-
 from werkzeug.routing import Map, MapAdapter, Rule, Submount
-=======
-from werkzeug.routing import Map, Rule, Submount
->>>>>>> 03490d8d
 
 from zope.interface import implementer
 
