# -*- test-case-name: klein.test.test_app -*-
"""
Applications are great.  Lets have more of them.
"""


import sys
from contextlib import contextmanager
from inspect import iscoroutine
from typing import (
    Any,
    Awaitable,
    Callable,
    Dict,
    IO,
    Iterator,
    List,
    Mapping,
    Optional,
    Tuple,
    Type,
    Union,
    cast,
    overload,
)
from weakref import ref

from twisted.internet import reactor
from twisted.internet.defer import ensureDeferred
from twisted.internet.endpoints import serverFromString
from twisted.python import log
from twisted.python.components import registerAdapter
from twisted.python.failure import Failure
from twisted.web.iweb import IRenderable, IRequest
from twisted.web.resource import IResource
from twisted.web.server import Request, Site

try:
    from typing import Protocol
except ImportError:
    from typing_extensions import Protocol  # type: ignore[misc]

from werkzeug.routing import Map, MapAdapter, Rule, Submount

from zope.interface import implementer

from ._decorators import modified, named
from ._interfaces import IKleinRequest
from ._resource import KleinResource


KleinSynchronousRenderable = Union[str, bytes, IResource, IRenderable]
KleinRenderable = Union[
    KleinSynchronousRenderable, Awaitable[KleinSynchronousRenderable]
]


class KleinRouteFunction(Protocol):
    def __call__(_self, request: IRequest) -> KleinRenderable:
        """
        Function that, when decorated by L{Klein.route}, handles a Klein
        request.
        """


class KleinRouteMethod(Protocol):
    def __call__(_self, self: Any, request: IRequest) -> KleinRenderable:
        """
        Method that, when decorated by L{Klein.route}, handles a Klein
        request.
        """


class KleinErrorFunction(Protocol):
    def __call__(
        _self,
        request: IRequest,
        failure: Failure,
    ) -> KleinRenderable:
        """
        Function that, when registered with L{Klein.handle_errors}, handles
        errors raised during request routing.
        """


class KleinErrorMethod(Protocol):
    def __call__(
        _self,
        self: Optional["Klein"],
        request: IRequest,
        failure: Failure,
    ) -> KleinRenderable:
        """
        Method that, when registered with L{Klein.handle_errors}, handles
        errors raised during request routing.
        """


KleinRouteHandler = Union[KleinRouteFunction, KleinRouteMethod]
KleinErrorHandler = Union[KleinErrorFunction, KleinErrorMethod]

KleinQueryValue = Union[str, int, float]


def _call(
    __klein_instance__: Optional["Klein"],
    __klein_f__: Callable[..., KleinRenderable],
    *args: Any,
    **kwargs: Any,
) -> KleinRenderable:
    """
    Call C{__klein_f__} with the given C{*args} and C{**kwargs}.

    Insert C{__klein_instance__} as the first positional argument to
    C{__klein_f__} if C{__klein_f__} is not decorated with
    L{klein._decorators.bindable}.

    @return: The result of C{__klein_f__}; additionally, if C{__klein_f__}
        returns a coroutine, instead return the Deferred created by calling
        C{ensureDeferred} on it.
    """
    if __klein_instance__ is not None or getattr(
        __klein_f__, "__klein_bound__", False
    ):
        args = (__klein_instance__,) + args
    result = __klein_f__(*args, **kwargs)
    if iscoroutine(result):
        result = ensureDeferred(result)
    return result


def buildURL(
    mapper: MapAdapter,
    endpoint: str,
    values: Optional[Mapping[str, KleinQueryValue]] = None,
    method: Optional[str] = None,
    force_external: bool = False,
    append_unknown: bool = True,
) -> str:
    return cast(
        str,
        mapper.build(endpoint, values, method, force_external, append_unknown),
    )


@implementer(IKleinRequest)
class KleinRequest:
    def __init__(self, request: Request) -> None:
        self.branch_segments = [""]

        # Don't annotate as optional, since you should never set this to None
        self.mapper: MapAdapter = None  # type: ignore[assignment]

    def url_for(
        self,
        endpoint: str,
        values: Optional[Mapping[str, str]] = None,
        method: Optional[str] = None,
        force_external: bool = False,
        append_unknown: bool = True,
    ) -> str:
        return buildURL(
            self.mapper,
            endpoint,
            values,
            method,
            force_external,
            append_unknown,
        )


registerAdapter(KleinRequest, Request, IKleinRequest)


class Klein:
    """
    L{Klein} is an object which is responsible for maintaining the routing
    configuration of our application.

    @ivar _url_map: A C{werkzeug.routing.Map} object which will be used for
        routing resolution.
    @ivar _endpoints: A C{dict} mapping endpoint names to handler functions.
    """

    _subroute_segments = 0

    def __init__(self) -> None:
        self._url_map = Map()
        self._endpoints: Dict[str, KleinRouteHandler] = {}
        self._error_handlers: List[
            Tuple[List[Type[Exception]], KleinErrorHandler]
        ] = []
        self._instance: Optional[Klein] = None
        self._boundAs: Optional[str] = None

    def __eq__(self, other: Any) -> bool:
        if isinstance(other, Klein):
            return vars(self) == vars(other)
        return NotImplemented

    def __ne__(self, other: Any) -> bool:
        result = self.__eq__(other)
        if result is NotImplemented:
            return result
        return not result

    @property
    def url_map(self) -> Map:
        """
        Read only property exposing L{Klein._url_map}.
        """
        return self._url_map

    @property
    def endpoints(self) -> Dict[str, KleinRouteHandler]:
        """
        Read only property exposing L{Klein._endpoints}.
        """
        return self._endpoints

    def execute_endpoint(
        self, endpoint: str, request: IRequest, *args: Any, **kwargs: Any
    ) -> KleinRenderable:
        """
        Execute the named endpoint with all arguments and possibly a bound
        instance.
        """
        endpoint_f = self._endpoints[endpoint]
        # type note: endpoint_f is a KleinRouteHandler, which is not defined as
        # taking *args, **kwargs (because they aren't required), but we're
        # going to pass them along here anyway.
        return endpoint_f(
            self._instance, request, *args, **kwargs
        )  # type: ignore[call-arg]

    def execute_error_handler(
        self,
        handler: KleinErrorMethod,
        request: IRequest,
        failure: Failure,
    ) -> KleinRenderable:
        """
        Execute the passed error handler, possibly with a bound instance.
        """
        return handler(self._instance, request, failure)

    def resource(self) -> KleinResource:
        """
        Return an L{IResource} which suitably wraps this app.

        @returns: An L{IResource}
        """

        return KleinResource(self)

    def __get__(self, instance: Any, owner: object) -> "Klein":
        """
        Get an instance of L{Klein} bound to C{instance}.
        """
        if instance is None:
            return self

        if self._boundAs is None:
            for name in dir(owner):
                # Properties may raise an AttributeError on access even though
                # they're visible on the instance, we can ignore those because
                # Klein instances won't raise AttributeError.
                obj = getattr(owner, name, None)
                if obj is self:
                    self._boundAs = name
                    break
            else:
                self._boundAs = "unknown_" + str(id(self))

        boundName = f"__klein_bound_{self._boundAs}__"
        k = cast(
            Optional["Klein"], getattr(instance, boundName, lambda: None)()
        )

        if k is None:
            k = self.__class__()
            k._url_map = self._url_map
            k._endpoints = self._endpoints
            k._error_handlers = self._error_handlers
            k._instance = instance
            kref = ref(k)
            try:
                setattr(instance, boundName, kref)
            except AttributeError:
                pass

        return k

    @staticmethod
    def _segments_in_url(url: str) -> int:
        segment_count = url.count("/")
        if url.endswith("/"):
            segment_count -= 1
        return segment_count

    def route(
        self, url: str, *args: Any, **kwargs: Any
    ) -> Callable[[KleinRouteHandler], KleinRouteHandler]:
        """
        Add a new handler for C{url} passing C{args} and C{kwargs} directly to
        C{werkzeug.routing.Rule}.  The handler function will be passed at least
        one argument an L{twisted.web.server.Request} and any keyword arguments
        taken from the C{url} pattern.

        ::
            @app.route("/")
            def index(request):
                return "Hello"

        @param url: A werkzeug URL pattern given to C{werkzeug.routing.Rule}.
        @type url: str

        @param branch: A bool indiciated if a branch endpoint should
            be added that allows all child path segments that don't
            match some other route to be consumed.  Default C{False}.
        @type branch: bool


        @returns: decorated handler function.
        """
        segment_count = self._segments_in_url(url) + self._subroute_segments

        @named("router for '" + url + "'")
        def deco(f: KleinRouteHandler) -> KleinRouteHandler:
            kwargs.setdefault(
                "endpoint",
                f.__name__,  # type: ignore[union-attr]
            )
            if kwargs.pop("branch", False):
                branchKwargs = kwargs.copy()
                branchKwargs["endpoint"] = branchKwargs["endpoint"] + "_branch"

                @modified(f"branch route '{url}' executor", f)
                def branch_f(
                    instance: Any,
                    request: IRequest,
                    *a: Any,
                    **kw: Any,
                ) -> KleinRenderable:
                    IKleinRequest(request).branch_segments = kw.pop(
                        "__rest__", ""
                    ).split("/")
                    return _call(instance, f, request, *a, **kw)

                branch_f = cast(KleinRouteHandler, branch_f)

                branch_f.segment_count = (  # type: ignore[union-attr]
                    segment_count
                )

                self._endpoints[branchKwargs["endpoint"]] = branch_f
                self._url_map.add(
                    Rule(
                        url.rstrip("/") + "/" + "<path:__rest__>",
                        *args,
                        **branchKwargs,
                    )
                )

            @modified(f"route '{url}' executor", f)
            def _f(
                instance: Any,
                request: IRequest,
                *a: Any,
                **kw: Any,
            ) -> KleinRenderable:
                return _call(instance, f, request, *a, **kw)

            _f = cast(KleinRouteHandler, _f)

            _f.segment_count = segment_count  # type: ignore[union-attr]

            self._endpoints[kwargs["endpoint"]] = _f
            self._url_map.add(Rule(url, *args, **kwargs))
            return f

        return deco

    @contextmanager
    def subroute(self, prefix: str) -> Iterator["Klein"]:
        """
        Within this block, C{@route} adds rules to a
        C{werkzeug.routing.Submount}.

        This is implemented by tinkering with the instance's C{_url_map}
        variable. A context manager allows us to gracefully use the pattern of
        "change a variable, do some things with the new value, then put it back
        to how it was before.

        Named "subroute" to try and give callers a better idea of its
        relationship to C{@route}.

        Usage:
        ::
            with app.subroute("/prefix") as app:
                @app.route("/foo")
                def foo_handler(request):
                    return 'I respond to /prefix/foo'

        @type prefix: string
        @param prefix: The string that will be prepended to the paths of all
                       routes established during the with-block.
        @return: Returns None.
        """

        _map_before_submount = self._url_map

        segments = self._segments_in_url(prefix)

        class SubmountMap:
            def __init__(self) -> None:
                self.rules: List[Rule] = []

            def add(self, rule: Rule) -> None:
                self.rules.append(rule)

        submount_map = SubmountMap()

        try:
            self._url_map = cast(Map, submount_map)
            self._subroute_segments += segments
            yield self
            _map_before_submount.add(Submount(prefix, submount_map.rules))
        finally:
            self._url_map = _map_before_submount
            self._subroute_segments -= segments

<<<<<<< HEAD
    def handle_errors(  # type: ignore[no-untyped-def]
        self,
        f_or_exception: Union[KleinErrorHandler, Exception],
        *additional_exceptions: Type[Exception],
    ):
=======
    @overload
    def handle_errors(
        self,
        f_or_exception: KleinErrorHandler,
        *additional_exceptions: Type[Exception],
    ) -> Callable[[KleinErrorHandler], Callable]:
        ...  # pragma: no cover

    @overload
    def handle_errors(
        self,
        f_or_exception: Type[Exception],
        *additional_exceptions: Type[Exception],
    ) -> Callable[[KleinErrorHandler], Callable]:
        ...  # pragma: no cover

    def handle_errors(
        self,
        f_or_exception: Union[KleinErrorHandler, Type[Exception]],
        *additional_exceptions: Type[Exception],
    ) -> Callable[[KleinErrorHandler], Callable]:
>>>>>>> 3d030a44
        """
        Register an error handler. This decorator supports two syntaxes. The
        simpler of these can be used to register a handler for all C{Exception}
        types::

            @app.handle_errors
            def error_handler(request, failure):
                request.setResponseCode(500)
                return 'Uh oh'

        Alternately, a handler can be registered for one or more specific
        C{Exception} types::

            @app.handle_errors(EncodingError, ValidationError):
            def error_handler(request, failure)
                request.setResponseCode(400)
                return failure.getTraceback()

        The handler will be passed a L{twisted.web.server.Request} as well as a
        L{twisted.python.failure.Failure} instance. Error handlers may return a
        deferred, a failure or a response body.

        If more than one error handler is registered, the handlers will be
        executed in the order in which they are defined, until a handler is
        encountered which completes successfully. If no handler completes
        successfully, L{twisted.web.server.Request}'s processingFailed() method
        will be called.

        In addition to handling errors that occur within a L{KleinRouteHandler},
        error handlers also handle any L{werkzeug.exceptions.HTTPException}
        which is raised during request routing.

        In particular, C{werkzeug.exceptions.NotFound} will be raised if no
        matching route is found, so to return a custom 404 users can do the
        following::

            @app.handle_errors(NotFound)
            def error_handler(request, failure):
                request.setResponseCode(404)
                return 'Not found'

        @param f_or_exception: An error handler function, or an C{Exception}
            subclass to scope the decorated handler to.
        @type f_or_exception: C{function} or C{Exception}

        @param additional_exceptions: Additional C{Exception} subclasses to
            scope the decorated function to.
        @type additional_exceptions: C{list} of C{Exception}s

        @returns: decorated error handler function.
        """
        # Try to detect calls using the "simple" @app.handle_error syntax by
        # introspecting the first argument - if it isn't a type which
        # subclasses Exception we assume the simple syntax was used.
        if not isinstance(f_or_exception, type) or not issubclass(
            f_or_exception, Exception
        ):
            # f_or_exception is a KleinErrorHandler
            f = cast(KleinErrorHandler, f_or_exception)
            return self.handle_errors(Exception)(f)
<<<<<<< HEAD

        # f_or_exception is an Exception class
        exception = cast(Type[Exception], f_or_exception)

        def deco(f: KleinErrorHandler):  # type: ignore[no-untyped-def]
            @modified("error handling wrapper", f)
            def _f(
                instance: Optional["Klein"], request: IRequest, failure: Failure
            ) -> KleinRenderable:
                return _call(instance, f, request, failure)

            self._error_handlers.append(
                ([exception] + list(additional_exceptions), _f)
            )
            return _f
=======

        # f_or_exception is an Exception class
        exceptions = [f_or_exception] + list(additional_exceptions)

        def deco(f: KleinErrorHandler) -> Callable:
            @modified("error handling wrapper", f)
            def _f(
                instance: Optional["Klein"],
                request: IRequest,
                failure: Failure,
            ) -> KleinRenderable:
                return _call(instance, f, request, failure)

            self._error_handlers.append((exceptions, _f))

            return cast(Callable, _f)
>>>>>>> 3d030a44

        return deco

    def urlFor(
        self,
        request: IRequest,
        endpoint: str,
        values: Optional[Mapping[str, KleinQueryValue]] = None,
        method: Optional[str] = None,
        force_external: bool = False,
        append_unknown: bool = True,
    ) -> str:
        host = request.getHeader(b"host")
        if host is None:
            if force_external:
                raise ValueError(
                    "Cannot build external URL if request"
                    " doesn't contain Host header"
                )
            host = b""
        return buildURL(
            self.url_map.bind(host),
            endpoint,
            values,
            method,
            force_external,
            append_unknown,
        )

    url_for = urlFor

    def run(
        self,
        host: Optional[str] = None,
        port: Optional[int] = None,
        logFile: Optional[IO] = None,
        endpoint_description: Optional[str] = None,
        displayTracebacks: bool = True,
    ) -> None:
        """
        Run a minimal twisted.web server on the specified C{port}, bound to the
        interface specified by C{host} and logging to C{logFile}.

        This function will run the default reactor for your platform and so
        will block the main thread of your application.  It should be the last
        thing your klein application does.

        @param host: The hostname or IP address to bind the listening socket
            to.  "0.0.0.0" will allow you to listen on all interfaces, and
            "127.0.0.1" will allow you to listen on just the loopback
            interface.

        @param port: The TCP port to accept HTTP requests on.

        @param logFile: The file object to log to, by default C{sys.stdout}

        @param endpoint_description: specification of endpoint. Must contain
             protocol, port and interface. May contain other optional arguments,
             e.g. to use SSL: "ssl:443:privateKey=key.pem:certKey=crt.pem"

        @param displayTracebacks: Weather a processing error will result in
            a page displaying the traceback with debugging information or not.
        """
        if logFile is None:
            logFile = sys.stdout

        log.startLogging(logFile)

        if not endpoint_description:
            endpoint_description = f"tcp:port={port}:interface={host}"

        endpoint = serverFromString(reactor, endpoint_description)

        site = Site(self.resource())
        site.displayTracebacks = displayTracebacks

        endpoint.listen(site)
        reactor.run()


_globalKleinApp = Klein()

route = _globalKleinApp.route
run = _globalKleinApp.run
subroute = _globalKleinApp.subroute
resource = _globalKleinApp.resource
handle_errors = _globalKleinApp.handle_errors
urlFor = url_for = _globalKleinApp.urlFor<|MERGE_RESOLUTION|>--- conflicted
+++ resolved
@@ -430,13 +430,6 @@
             self._url_map = _map_before_submount
             self._subroute_segments -= segments
 
-<<<<<<< HEAD
-    def handle_errors(  # type: ignore[no-untyped-def]
-        self,
-        f_or_exception: Union[KleinErrorHandler, Exception],
-        *additional_exceptions: Type[Exception],
-    ):
-=======
     @overload
     def handle_errors(
         self,
@@ -458,7 +451,6 @@
         f_or_exception: Union[KleinErrorHandler, Type[Exception]],
         *additional_exceptions: Type[Exception],
     ) -> Callable[[KleinErrorHandler], Callable]:
->>>>>>> 3d030a44
         """
         Register an error handler. This decorator supports two syntaxes. The
         simpler of these can be used to register a handler for all C{Exception}
@@ -519,23 +511,6 @@
             # f_or_exception is a KleinErrorHandler
             f = cast(KleinErrorHandler, f_or_exception)
             return self.handle_errors(Exception)(f)
-<<<<<<< HEAD
-
-        # f_or_exception is an Exception class
-        exception = cast(Type[Exception], f_or_exception)
-
-        def deco(f: KleinErrorHandler):  # type: ignore[no-untyped-def]
-            @modified("error handling wrapper", f)
-            def _f(
-                instance: Optional["Klein"], request: IRequest, failure: Failure
-            ) -> KleinRenderable:
-                return _call(instance, f, request, failure)
-
-            self._error_handlers.append(
-                ([exception] + list(additional_exceptions), _f)
-            )
-            return _f
-=======
 
         # f_or_exception is an Exception class
         exceptions = [f_or_exception] + list(additional_exceptions)
@@ -552,7 +527,6 @@
             self._error_handlers.append((exceptions, _f))
 
             return cast(Callable, _f)
->>>>>>> 3d030a44
 
         return deco
 
