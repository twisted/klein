--- conflicted
+++ resolved
@@ -8,19 +8,7 @@
 import sys
 from collections import namedtuple
 from contextlib import contextmanager
-<<<<<<< HEAD
 from inspect import iscoroutine
-=======
-
-try:
-    from inspect import iscoroutine
-except ImportError:
-
-    def iscoroutine(obj):  # type: ignore[misc]
-        # type: (object) -> bool
-        return False
-
-
 from typing import (
     Any,
     Callable,
@@ -33,7 +21,6 @@
     Union,
     cast,
 )
->>>>>>> 14be66d0
 from weakref import ref
 
 from twisted.internet import endpoints, reactor
