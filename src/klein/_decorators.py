--- conflicted
+++ resolved
@@ -54,17 +54,11 @@
     """
 
     def decorator(wrapper):
-<<<<<<< HEAD
         # type: (C) -> C
-        namer = named(modification + ' for ' + original.__name__)
-        result = cast(C, namer(wraps(original)(wrapper)))
-        result.__original__ = original  # type: ignore[attr-defined]
-=======
         result = named(modification + " for " + original.__name__)(
             wraps(original)(wrapper)
         )
         result.__original__ = original
->>>>>>> eb673fd0
         if modifier is not None:
             before = set(wrapper.__dict__.keys())
             result = modifier(result)
