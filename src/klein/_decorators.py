from functools import wraps
<<<<<<< HEAD
from typing import Callable, Text, TypeVar
=======
from typing import Callable, Optional, Text, TypeVar
>>>>>>> d792b9fc

C = TypeVar("C", bound=Callable)


def bindable(bindable):
    # type: (C) -> C
    """
    Mark a method as a "bindable" method.

    If a L{Klein.app} resource is found on an instance object (i.e. is returned
    from C{YourObject().app.resource()}), it will pass C{self} from that
    instance to all of its routes, making a signature of 2 arguments: C{self}
    and C{request} However, if it's found globally (i.e. C{app = Klein()};
    C{@app.route(...)} at global scope), then it will only receive one:
    C{request}.  However, for decorators that must be able to live between
    C{@route} and the user's function, but still need to manipulate the
    C{request} object, they need to be invoked with a consistent argument
    signature.  A method decorated with C{@bindable} will therefore always take
    C{instance, request} as its first two arguments, even if C{instance} is
    C{None} when the L{Klein} object is not bound to an instance.

    @return: its argument, modified to mark it as unconditinally requiring an
        instance argument.
    """
    bindable.__klein_bound__ = True  # type: ignore[attr-defined]
    return bindable


<<<<<<< HEAD
def modified(  # type: ignore[no-untyped-def]
    modification, original, modifier=None
):
    # FIXME: This maybe isn't quite right
    # __type: (Text, C, Optional[Callable[[C], C]]) -> Callable[[C], C]
=======
def modified(
    modification,  # type: Text
    original,  # type: Callable
    modifier=None,  # type: Optional[Callable]
):
    # type: (...) -> Callable
>>>>>>> d792b9fc
    """
    Annotate a callable as a modified wrapper of an original callable.

    @param modification: A name for the type of modification, for example "form
        processor" or "request forwarder"; this will be tacked on to the name
        of the resulting function.

    @param modifier: Another decorator which, if given, will be applied to the
        function that decorates this function.  Additionally, I{any new
        attributes} set on the decorated function by C{modifier} will be
        I{copied to} C{original}.  This allows attributes set by "inner"
        decorators such as L{klein.Form.handler} and L{klein.app.Klein.route}
        to set attributes that will be visible at the top level.

    @return: A new callable; this may have a different argument signature or
        return value, and is only related to C{original} in the sense that it
        likely calls it.
    """

    def decorator(wrapper):
<<<<<<< HEAD
        # type: (Callable) -> Callable
        namer = named(modification + " for " + original.__name__)
        result = namer(wraps(original)(wrapper))
=======
        # type: (Callable[..., C]) -> Callable[..., C]
        result = named(modification + " for " + original.__name__)(
            wraps(original)(wrapper)
        )
>>>>>>> d792b9fc
        result.__original__ = original  # type: ignore[attr-defined]
        if modifier is not None:
            before = set(wrapper.__dict__.keys())
            result = modifier(result)
            after = set(wrapper.__dict__.keys())
            for key in after - before:
                setattr(original, key, wrapper.__dict__[key])
        return result

    return decorator


def named(name):
    # type: (Text) -> Callable[[C], C]
    """
    Change the name of a function to the given name.
    """

    def decorator(original):
        # type: (C) -> C
        original.__name__ = str(name)
        original.__qualname__ = str(name)
        return original

    return decorator


def originalName(function):
    # type: (Callable) -> Text
    """
    Get the original, user-specified name of C{function}, chasing back any
    wrappers applied with C{modified}.
    """
    fnext = function
    while fnext is not None:
        function = fnext
        fnext = getattr(function, "__original__", None)
    return function.__name__  # type: ignore[unreachable]<|MERGE_RESOLUTION|>--- conflicted
+++ resolved
@@ -1,9 +1,5 @@
 from functools import wraps
-<<<<<<< HEAD
-from typing import Callable, Text, TypeVar
-=======
 from typing import Callable, Optional, Text, TypeVar
->>>>>>> d792b9fc
 
 C = TypeVar("C", bound=Callable)
 
@@ -32,20 +28,12 @@
     return bindable
 
 
-<<<<<<< HEAD
-def modified(  # type: ignore[no-untyped-def]
-    modification, original, modifier=None
-):
-    # FIXME: This maybe isn't quite right
-    # __type: (Text, C, Optional[Callable[[C], C]]) -> Callable[[C], C]
-=======
 def modified(
     modification,  # type: Text
     original,  # type: Callable
     modifier=None,  # type: Optional[Callable]
 ):
     # type: (...) -> Callable
->>>>>>> d792b9fc
     """
     Annotate a callable as a modified wrapper of an original callable.
 
@@ -66,16 +54,10 @@
     """
 
     def decorator(wrapper):
-<<<<<<< HEAD
-        # type: (Callable) -> Callable
-        namer = named(modification + " for " + original.__name__)
-        result = namer(wraps(original)(wrapper))
-=======
         # type: (Callable[..., C]) -> Callable[..., C]
         result = named(modification + " for " + original.__name__)(
             wraps(original)(wrapper)
         )
->>>>>>> d792b9fc
         result.__original__ = original  # type: ignore[attr-defined]
         if modifier is not None:
             before = set(wrapper.__dict__.keys())
