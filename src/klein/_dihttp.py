--- conflicted
+++ resolved
@@ -2,19 +2,11 @@
 Dependency-Injected HTTP metadata.
 """
 
-<<<<<<< HEAD
 from typing import Any, Dict, Mapping, Sequence, Text, Union
 
 import attr
 
-from hyperlink import DecodedURL, parse
-=======
-from typing import Any, Dict, Mapping, Sequence, TYPE_CHECKING, Text, Union
-
-import attr
-
 from hyperlink import DecodedURL
->>>>>>> fadec52a
 
 from six import text_type
 
@@ -24,20 +16,11 @@
 from zope.interface import implementer, provider
 from zope.interface.interfaces import IInterface
 
-<<<<<<< HEAD
 from .interfaces import (
     IDependencyInjector,
     IRequestLifecycle,
     IRequiredParameter,
 )
-=======
-from .interfaces import IDependencyInjector, IRequiredParameter
-
-if TYPE_CHECKING:  # pragma: no cover
-    from klein.interfaces import IRequestLifecycle
-    from twisted.web.iweb import IRequest
-    from twisted.python.components import Componentized
->>>>>>> fadec52a
 
 
 def urlFromRequest(request):
