"""
Dependency-Injected HTTP metadata.
"""

from typing import Any, Dict, Mapping, Sequence, Text, Union

import attr

from hyperlink import DecodedURL

<<<<<<< HEAD
=======
from six import text_type

from twisted.python.components import Componentized
from twisted.web.iweb import IRequest

>>>>>>> 14be66d0
from zope.interface import implementer, provider
from zope.interface.interfaces import IInterface

from .interfaces import (
    IDependencyInjector,
    IRequestLifecycle,
    IRequiredParameter,
)


def urlFromRequest(request):
    # type: (IRequest) -> DecodedURL
    sentHeader = request.getHeader(b"host")
    if sentHeader is not None:
        sentHeader = sentHeader.decode("charmap")
        if ":" in sentHeader:
            host, port = sentHeader.split(":")
            port = int(port)
        else:
            host = sentHeader
            port = None
    else:
        host = request.client.host
        port = request.client.port

    url = DecodedURL.fromText(request.uri.decode("charmap"))
    url = url.replace(
        scheme=u"https" if request.isSecure() else u"http",
        host=host,
        port=port,
    )
    return url


@provider(IRequiredParameter, IDependencyInjector)  # type: ignore[misc]
class RequestURL(object):
    """
    Require a hyperlink L{DecodedURL} object from a L{Requirer}.

    @since: Klein NEXT
    """

    @classmethod
    def registerInjector(
        cls, injectionComponents, parameterName, requestLifecycle
    ):
        # type: (Componentized, str, IRequestLifecycle) -> IDependencyInjector
        return cls()

    @classmethod
    def injectValue(cls, instance, request, routeParams):
        # type: (Any, IRequest, Dict[str, Any]) -> DecodedURL
        return urlFromRequest(request)

    @classmethod
    def finalize(cls):
        # type: () -> None
        "Nothing to do upon finalization."


@implementer(IRequiredParameter, IDependencyInjector)  # type: ignore[misc]
@attr.s(frozen=True)
class RequestComponent(object):
    """
    Require a hyperlink L{DecodedURL} object from a L{Requirer}.

    @since: Klein NEXT
    """

    interface = attr.ib(type=IInterface)

    def registerInjector(
        self, injectionComponents, parameterName, requestLifecycle
    ):
        # type: (Componentized, str, IRequestLifecycle) -> IDependencyInjector
        return self

    def injectValue(self, instance, request, routeParams):
        # type: (Any, IRequest, Dict[str, Any]) -> DecodedURL
        return request.getComponent(self.interface)

    def finalize(cls):
        # type: () -> None
        "Nothing to do upon finalization."


@attr.s(frozen=True)
class Response(object):
    """
    Metadata about an HTTP response, with an object that Klein knows how to
    understand.

    This includes:

        - an HTTP response code

        - some HTTP headers

        - a body object, which can be anything else Klein understands; for
          example, an IResource, an IRenderable, text, bytes, etc.

    @since: Klein NEXT
    """

    code = attr.ib(type=int, default=200)
    headers = attr.ib(
        type=Mapping[
            Union[Text, bytes], Union[Text, bytes, Sequence[Union[Text, bytes]]]
        ],
        default=attr.Factory(dict),
    )
    body = attr.ib(type=Any, default=u"")

    def _applyToRequest(self, request):
        # type: (IRequest) -> Any
        """
        Apply this L{Response} to the given L{IRequest}, setting its response
        code and headers.

        Private because:

            - this should only ever be applied by Klein, and

            - hopefully someday soon this will be replaced with something that
              actually creates a txrequest-style response object.
        """
        request.setResponseCode(self.code)
        for headerName, headerValueOrValues in self.headers.items():
            if not isinstance(headerValueOrValues, (str, bytes)):
                headerValues = headerValueOrValues
            else:
                headerValues = [headerValueOrValues]
            request.responseHeaders.setRawHeaders(headerName, headerValues)
        return self.body<|MERGE_RESOLUTION|>--- conflicted
+++ resolved
@@ -8,14 +8,9 @@
 
 from hyperlink import DecodedURL
 
-<<<<<<< HEAD
-=======
-from six import text_type
-
 from twisted.python.components import Componentized
 from twisted.web.iweb import IRequest
 
->>>>>>> 14be66d0
 from zope.interface import implementer, provider
 from zope.interface.interfaces import IInterface
 
