--- conflicted
+++ resolved
@@ -4,10 +4,6 @@
 
 import json
 from typing import (
-<<<<<<< HEAD
-    Any, AnyStr, Callable, Dict, Iterable, List, Optional, Sequence,
-    Text, Type, cast,
-=======
     Any,
     AnyStr,
     Callable,
@@ -16,11 +12,9 @@
     List,
     Optional,
     Sequence,
-    TYPE_CHECKING,
     Text,
-    Union,
+    Type,
     cast,
->>>>>>> eb673fd0
 )
 
 import attr
@@ -37,15 +31,7 @@
 
 from ._app import _call
 from ._decorators import bindable
-<<<<<<< HEAD
 from ._typing import DefaultNamedArg, NoReturn
-from .interfaces import (
-    EarlyExit, IDependencyInjector, IRequestLifecycle, IRequiredParameter,
-    ISession, SessionMechanism, ValidationError, ValueAbsent,
-)
-
-
-=======
 from .interfaces import (
     EarlyExit,
     IDependencyInjector,
@@ -57,35 +43,6 @@
     ValueAbsent,
 )
 
-if TYPE_CHECKING:  # pragma: no cover
-    from typing import Type
-    from mypy_extensions import DefaultNamedArg, NoReturn
-    from twisted.internet.defer import Deferred
-
-    if not TYPE_CHECKING:
-        (
-            Tag,
-            Any,
-            Callable,
-            Dict,
-            Optional,
-            AnyStr,
-            Iterable,
-            IRequest,
-            List,
-            Text,
-            DefaultNamedArg,
-            Union,
-            NoReturn,
-            Deferred,
-            Type,
-        )
-else:
-
-    def DefaultNamedArg(*ignore):
-        pass
->>>>>>> eb673fd0
-
 
 class CrossSiteRequestForgery(Resource, object):
     """
@@ -97,7 +54,6 @@
         super(CrossSiteRequestForgery, self).__init__()
         self.message = message
 
-
     def render(self, request):
         # type: (IRequest) -> bytes
         """
@@ -110,24 +66,15 @@
 CSRF_PROTECTION = "__csrf_protection__"
 
 
-<<<<<<< HEAD
-
-=======
->>>>>>> eb673fd0
 def textConverter(value):
     # type: (AnyStr) -> Text
     """
     Converter for form values (which may be any type of string) into text.
     """
-<<<<<<< HEAD
     if isinstance(value, bytes):
         return value.decode("utf-8")
     else:
         return value
-
-=======
-    return value if isinstance(value, unicode) else unicode(value, "utf-8")
->>>>>>> eb673fd0
 
 
 class IParsedJSONBody(Interface):
@@ -170,7 +117,7 @@
         protoForm = IProtoForm(injectionComponents)
         return cast(
             IDependencyInjector,
-            protoForm.addField(self.maybeNamed(parameterName))
+            protoForm.addField(self.maybeNamed(parameterName)),
         )
 
     def maybeNamed(self, name):
@@ -209,13 +156,7 @@
         if value is None:
             value = ""  # type: ignore[misc]
         input_tag = tags.input(
-<<<<<<< HEAD
             type=self.formInputType, name=self.formFieldName, value=value
-=======
-            type=self.formInputType,
-            name=self.formFieldName,
-            value=(self.value if self.value is not None else ""),
->>>>>>> eb673fd0
         )
         error_tags = []
         if self.error:
@@ -229,7 +170,6 @@
         else:
             yield input_tag
             yield error_tags
-
 
     def extractValue(self, request):
         # type: (IRequest) -> Any
@@ -293,7 +233,6 @@
         """
         return cls(converter=textConverter, formInputType="text", **kw)
 
-
     @classmethod
     def password(cls, **kw):  # type: (**Any) -> Field
         """
@@ -302,7 +241,6 @@
         obscured in other sensitive contexts, such as logging.)
         """
         return cls(converter=textConverter, formInputType="password", **kw)
-
 
     @classmethod
     def hidden(cls, name, value, **kw):
@@ -427,9 +365,7 @@
         if self._method.lower() == "post":
             yield self._fieldForCSRF()
 
-
     # Public interface below.
-
 
     def lookupRenderMethod(self, name):
         # type: (str) -> NoReturn
@@ -635,7 +571,6 @@
             self._field.pythonArgumentName
         )
 
-
     def finalize(self):
         # type: () -> None
         """
@@ -644,9 +579,7 @@
         if IForm(self._componentized, None) is not None:
             return
 
-        finalForm = cast(
-            IForm, Form(IProtoForm(self._componentized)._fields)
-        )
+        finalForm = cast(IForm, Form(IProtoForm(self._componentized)._fields))
         self._componentized.setComponent(IForm, finalForm)
 
         # XXX set requiresComponents argument here to ISession if CSRF is
@@ -661,12 +594,9 @@
             )
 
         self._lifecycle.addPrepareHook(
-<<<<<<< HEAD
-            populateValuesHook, provides=[IFieldValues],
-            requires=[ISession]  # type: ignore[misc]
-=======
-            populateValuesHook, provides=[IFieldValues], requires=[ISession]
->>>>>>> eb673fd0
+            populateValuesHook,
+            provides=[IFieldValues],
+            requires=[ISession],  # type: ignore[misc]
         )
 
 
@@ -677,7 +607,6 @@
     """
     Validation failure handler callable interface.
     """
-
 
 
 def checkCSRF(request):
@@ -868,7 +797,6 @@
         # type: (Componentized, str, IRequestLifecycle) -> RenderableFormParam
         return self
 
-
     def injectValue(self, instance, request, routeParams):
         # type: (Any, IRequest, Dict[str, Any]) -> RenderableForm
         """
@@ -885,7 +813,6 @@
             validationErrors={},
         )
 
-
     def finalize(self):
         # type: () -> None
         """
