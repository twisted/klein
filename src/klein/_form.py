--- conflicted
+++ resolved
@@ -47,14 +47,8 @@
     Cross site request forgery detected.  Request aborted.
     """
 
-<<<<<<< HEAD
-    def __init__(self, message):
-        # type: (str) -> None
+    def __init__(self, message: str) -> None:
         super().__init__()
-=======
-    def __init__(self, message: str) -> None:
-        super(CrossSiteRequestForgery, self).__init__()
->>>>>>> 803afc48
         self.message = message
 
     def render(self, request: IRequest) -> bytes:
