# -*- test-case-name: klein.test.test_plating -*-

"""
Templating wrapper support for Klein.
"""

from json import dumps

import attr

from six import integer_types, text_type

from twisted.internet.defer import inlineCallbacks, returnValue
from twisted.web.error import MissingRenderMethod
from twisted.web.template import Element, TagLoader

from ._app import _call
from ._decorators import bindable, modified, originalName

def _should_return_json(request):
    """
    Should the given request result in a JSON entity-body?
    """
    return bool(request.args.get(b"json"))


def json_serialize(item):
    """
    A function similar to L{dumps}.
    """
    def helper(unknown):
        if isinstance(unknown, PlatedElement):
            return unknown._asJSON()
        else:
            raise TypeError("{input} not JSON serializable"
                            .format(input=unknown))
    return dumps(item, default=helper)


def _extra_types(input):
    """
    Renderability for a few additional types.
    """
    if isinstance(input, (float,) + integer_types):
        return text_type(input)
    return input



class PlatedElement(Element):
    """
    The element type returned by L{Plating}.  This contains several utility
    renderers.
    """

    def __init__(self, slot_data, preloaded, boundInstance, presentationSlots,
                 renderers):
        """
        @param slot_data: A dictionary mapping names to values.

        @param preloaded: The pre-loaded data.
        """
        self.slot_data = slot_data
        self._boundInstance = boundInstance
        self._presentationSlots = presentationSlots
        self._renderers = renderers
        super(PlatedElement, self).__init__(
            loader=TagLoader(preloaded.fillSlots(
                **{k: _extra_types(v) for k, v in slot_data.items()}
            ))
        )


    def _asJSON(self):
        """
        Render this L{PlatedElement} as JSON-serializable data.
        """
        json_data = self.slot_data.copy()
        for ignored in self._presentationSlots:
            json_data.pop(ignored, None)
        return json_data


    def lookupRenderMethod(self, name):
        """
        @return: a renderer.
        """
        if name in self._renderers:
            wrapped = self._renderers[name]
            @modified("plated render wrapper", wrapped)
            def renderWrapper(request, tag, *args, **kw):
                return _call(self._boundInstance, wrapped,
                             request, tag, *args, **kw)
            return renderWrapper
        if ":" not in name:
            raise MissingRenderMethod(self, name)
        slot, type = name.split(":", 1)

        def renderList(request, tag):
            for item in self.slot_data[slot]:
                yield tag.fillSlots(item=_extra_types(item))
        types = {
            "list": renderList,
        }
        if type in types:
            return types[type]
        else:
            raise MissingRenderMethod(self, name)



class Plating(object):
    """
    A L{Plating} is a container which can be used to generate HTML from data.

    Its name is derived both from tem-I{plating} and I{chrome plating}.
    """

    CONTENT = "klein:plating:content"

    def __init__(self, defaults=None, tags=None,
                 presentation_slots=()):
        """
        """
        self._defaults = {} if defaults is None else defaults
        self._loader = TagLoader(tags)
        self._presentationSlots = {self.CONTENT} | set(presentation_slots)
        self._renderers = {}

    def render(self, renderer):
        """
        
        """
        self._renderers[text_type(originalName(renderer))] = renderer
        return renderer

    def routed(self, routing, tags):
        """
        """
        def mydecorator(method):
            loader = TagLoader(tags)

            @modified("plating route renderer", method, routing)
            @bindable
            @inlineCallbacks
            def mymethod(instance, request, *args, **kw):
                data = yield _call(instance, method, request, *args, **kw)
                if _should_return_json(request):
                    json_data = self._defaults.copy()
                    json_data.update(data)
                    for ignored in self._presentationSlots:
                        json_data.pop(ignored, None)
                    text_type = u'json'
                    result = json_serialize(json_data)
                else:
                    data[self.CONTENT] = loader.load()
                    text_type = u'html'
                    result = self._elementify(instance, data)
                request.setHeader(
                    b'content-type', (u'text/{format}; charset=utf-8'
                                      .format(format=text_type)
                                      .encode("charmap"))
                )
                returnValue(result)
            return method
        return mydecorator


    def _elementify(self, instance, to_fill_with):
        """
        Convert this L{Plating} into a L{PlatedElement}.
        """
        slot_data = self._defaults.copy()
        slot_data.update(to_fill_with)
        [loaded] = self._loader.load()
        loaded = loaded.clone()
        return PlatedElement(slot_data=slot_data,
                             preloaded=loaded,
                             renderers=self._renderers,
                             boundInstance=instance,
                             presentationSlots=self._presentationSlots)

<<<<<<< HEAD
=======
    @attr.s
    class _Widget(object):
        """
        Implementation of L{Plating.widgeted}.  This is a L{callable}
        descriptor that records the instance to which its wrapped
        function is bound, if any.  Its L{widget} method then passes
        that instance or L{None} and the result of invoking the
        function (or now bound method) to the creating L{Plating}
        instance's L{Plating._elementify} to construct a
        L{PlatedElement}.
        """
        _plating = attr.ib()
        _function = attr.ib()
        _instance = attr.ib()

        def __call__(self, *args, **kwargs):
            return self._function(*args, **kwargs)

        def __get__(self, instance, owner=None):
            return self.__class__(
                self._plating,
                self._function.__get__(instance, owner),
                instance=instance,
            )

        def widget(self, *args, **kwargs):
            """
            Construct a L{PlatedElement} the rendering of this widget.
            """
            data = self._function(*args, **kwargs)
            return self._plating._elementify(self._instance, data)


        def __getattr__(self, attr):
            return getattr(self._function, attr)

>>>>>>> b423124a

    def widgeted(self, function):
        """
        A decorator that turns a function into a renderer for an
        element without a L{Klein.route}.  Use this to create reusable
        template elements.
        """
        return self._Widget(self, function, None)<|MERGE_RESOLUTION|>--- conflicted
+++ resolved
@@ -180,8 +180,6 @@
                              boundInstance=instance,
                              presentationSlots=self._presentationSlots)
 
-<<<<<<< HEAD
-=======
     @attr.s
     class _Widget(object):
         """
@@ -218,7 +216,6 @@
         def __getattr__(self, attr):
             return getattr(self._function, attr)
 
->>>>>>> b423124a
 
     def widgeted(self, function):
         """
