--- conflicted
+++ resolved
@@ -6,12 +6,8 @@
 
 from functools import partial
 from json import dumps
-<<<<<<< HEAD
-from typing import Any, Callable
-=======
+from typing import Any, Callable, Tuple, cast
 from operator import setitem
-from typing import Any, Tuple, cast
->>>>>>> fe4fd1d7
 
 import attr
 
@@ -22,10 +18,7 @@
 from twisted.web.template import Element, TagLoader
 
 from ._app import _call
-<<<<<<< HEAD
 from ._decorators import bindable, modified, originalName
-=======
-from ._decorators import bindable, modified
 
 # https://github.com/python/mypy/issues/224
 ATOM_TYPES = (
@@ -33,7 +26,6 @@
     cast(Tuple[Any, ...], string_types) +
     cast(Tuple[Any, ...], (float, None.__class__))
 )
->>>>>>> fe4fd1d7
 
 def _should_return_json(request):
     """
