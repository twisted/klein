# -*- test-case-name: klein.test.test_plating -*-

"""
Templating wrapper support for Klein.
"""

from functools import partial
from json import dumps
from operator import setitem
from typing import Any, Callable, List, Tuple, cast

import attr

from six import integer_types, string_types, text_type

from twisted.internet.defer import Deferred, inlineCallbacks, returnValue
from twisted.web.error import MissingRenderMethod
from twisted.web.iweb import IRequest
from twisted.web.template import Element, Tag, TagLoader

from ._app import _call
from ._decorators import bindable, modified, originalName

<<<<<<< HEAD

StackType = List[Tuple[Any, Callable[[Any], None]]]
=======
if TYPE_CHECKING:  # pragma: no cover
    from twisted.internet.defer import Deferred
    from twisted.web.iweb import IRequest
    from twisted.web.template import Tag
    from typing import List

    Deferred, IRequest, Tag
    StackType = List[Tuple[Any, Callable[[Any], None]]]
>>>>>>> eb673fd0

# https://github.com/python/mypy/issues/224
ATOM_TYPES = (
    cast(Tuple[Any, ...], integer_types)
    + cast(Tuple[Any, ...], string_types)
    + cast(Tuple[Any, ...], (float, None.__class__))
)


def _should_return_json(request):
    # type: (IRequest) -> bool
    """
    Should the given request result in a JSON entity-body?
    """
    return bool(request.args.get(b"json"))


@inlineCallbacks
def resolveDeferredObjects(root):
    # type: (Any) -> Deferred
    """
    Wait on possibly nested L{Deferred}s that represent a JSON
    serializable object.

    @param root: JSON-serializable object that may contain
        L{Deferred}s that resolve to JSON-serializable objects, or a
        L{Deferred} that resolves to one.

    @return: A L{Deferred} that fires with a L{Deferred}-free version
        of C{root}, or that fails with the first exception
        encountered.
    """

    result = [None]
    setResult = partial(setitem, result, 0)
    stack = [(root, setResult)]  # type: StackType

    while stack:
        mightBeDeferred, setter = stack.pop()
        # inlineCallbacks pauses the generator only on yielded
        # Deferreds. It's resumed immediately with any other object.
        # Consequently coroutines must be wrapped in ensureDeferred.
        obj = yield mightBeDeferred
        if isinstance(obj, ATOM_TYPES):
            setter(obj)
        elif isinstance(obj, list):
            parent = [None] * len(obj)  # type: Any
            setter(parent)
            stack.extend(
                reversed(
                    [
                        (child, partial(setitem, parent, i))
                        for i, child in enumerate(obj)
                    ]
                )
            )
        elif isinstance(obj, tuple):
            parent = [None] * len(obj)
            setter(tuple(parent))

            def setTupleItem(i, value, parent=parent, setter=setter):
                parent[i] = value
                setter(tuple(parent))

            stack.extend(
                reversed(
                    [
                        (child, partial(setTupleItem, i))
                        for i, child in enumerate(obj)
                    ]
                )
            )
        elif isinstance(obj, dict):
            parent = {}
            setter(parent)
            for key, value in reversed(list(obj.items())):
                pair = [None, None]
                setKey = partial(setitem, pair, 0)

                def setValue(value, pair=pair, parent=parent):
                    pair[1] = value
                    parent.update([pair])

                stack.append((value, setValue))
                stack.append((key, setKey))
        elif isinstance(obj, PlatedElement):
            stack.append((obj._asJSON(), setter))
        else:
            raise TypeError(
                obj, "{input} not JSON serializable".format(input=obj),
            )

    returnValue(result[0])


def _extra_types(input):
    """
    Renderability for a few additional types.
    """
    if isinstance(input, (float,) + integer_types):
        return text_type(input)
    return input


class PlatedElement(Element):
    """
    The element type returned by L{Plating}.  This contains several utility
    renderers.
    """

    def __init__(
        self, slot_data, preloaded, boundInstance, presentationSlots, renderers
    ):
        """
        @param slot_data: A dictionary mapping names to values.

        @param preloaded: The pre-loaded data.
        """
        self.slot_data = slot_data
        self._boundInstance = boundInstance
        self._presentationSlots = presentationSlots
        self._renderers = renderers
        super(PlatedElement, self).__init__(
            loader=TagLoader(
                preloaded.fillSlots(
                    **{k: _extra_types(v) for k, v in slot_data.items()}
                )
            )
        )

    def _asJSON(self):
        """
        Render this L{PlatedElement} as JSON-serializable data.
        """
        json_data = self.slot_data.copy()
        for ignored in self._presentationSlots:
            json_data.pop(ignored, None)
        return json_data

    def lookupRenderMethod(self, name):
        """
        @return: a renderer.
        """
        if name in self._renderers:
            wrapped = self._renderers[name]

            @modified("plated render wrapper", wrapped)
            def renderWrapper(request, tag, *args, **kw):
                # type: (IRequest, Tag, *Any, **Any) -> Any
                return _call(
                    self._boundInstance, wrapped, request, tag, *args, **kw
                )

            return renderWrapper
        if ":" not in name:
            raise MissingRenderMethod(self, name)
        slot, type = name.split(":", 1)

        def renderList(request, tag):
            for item in self.slot_data[slot]:
                yield tag.fillSlots(item=_extra_types(item))

        types = {
            "list": renderList,
        }
        if type in types:
            return types[type]
        else:
            raise MissingRenderMethod(self, name)


class Plating(object):
    """
    A L{Plating} is a container which can be used to generate HTML from data.

    Its name is derived both from tem-I{plating} and I{chrome plating}.
    """

    CONTENT = "klein:plating:content"

    def __init__(self, defaults=None, tags=None, presentation_slots=()):
        """
        """
        self._defaults = {} if defaults is None else defaults
        self._loader = TagLoader(tags)
        self._presentationSlots = {self.CONTENT} | set(presentation_slots)
        self._renderers = {}

    def renderMethod(self, renderer):
        """
        Add a render method to this L{Plating} object that can be used in the
        top-level template.

        The name of the renderer to use within the template is the name of the
        decorated function.
        """
        self._renderers[text_type(originalName(renderer))] = renderer
        return renderer

    def routed(self, routing, tags):
        """
        """

        def mydecorator(method):
            loader = TagLoader(tags)

            @modified("plating route renderer", method, routing)
            @bindable
            @inlineCallbacks
            def mymethod(instance, request, *args, **kw):
                # type: (Any, IRequest, *Any, **Any) -> Any
                data = yield _call(instance, method, request, *args, **kw)
                if _should_return_json(request):
                    json_data = self._defaults.copy()
                    json_data.update(data)
                    for ignored in self._presentationSlots:
                        json_data.pop(ignored, None)
                    text_type = u"json"
                    ready = yield resolveDeferredObjects(json_data)
                    result = dumps(ready)
                else:
                    data[self.CONTENT] = loader.load()
                    text_type = u"html"
                    result = self._elementify(instance, data)
                request.setHeader(
                    b"content-type",
                    (
                        u"text/{format}; charset=utf-8".format(
                            format=text_type
                        ).encode("charmap")
                    ),
                )
                returnValue(result)

            return method

        return mydecorator

    def _elementify(self, instance, to_fill_with):
        """
        Convert this L{Plating} into a L{PlatedElement}.
        """
        slot_data = self._defaults.copy()
        slot_data.update(to_fill_with)
        [loaded] = self._loader.load()
        loaded = loaded.clone()
        return PlatedElement(
            slot_data=slot_data,
            preloaded=loaded,
            renderers=self._renderers,
            boundInstance=instance,
            presentationSlots=self._presentationSlots,
        )

    @attr.s
    class _Widget(object):
        """
        Implementation of L{Plating.widgeted}.  This is a L{callable}
        descriptor that records the instance to which its wrapped
        function is bound, if any.  Its L{widget} method then passes
        that instance or L{None} and the result of invoking the
        function (or now bound method) to the creating L{Plating}
        instance's L{Plating._elementify} to construct a
        L{PlatedElement}.
        """

        _plating = attr.ib(type="Plating")
        _function = attr.ib(type=Callable[..., Any])
        _instance = attr.ib(type=object)

        def __call__(self, *args, **kwargs):
            return self._function(*args, **kwargs)

        def __get__(self, instance, owner=None):
            return self.__class__(
                self._plating,
                self._function.__get__(instance, owner),
                instance=instance,
            )

        def widget(self, *args, **kwargs):
            """
            Construct a L{PlatedElement} the rendering of this widget.
            """
            data = self._function(*args, **kwargs)
            return self._plating._elementify(self._instance, data)

        def __getattr__(self, attr):
            return getattr(self._function, attr)

    def widgeted(self, function):
        """
        A decorator that turns a function into a renderer for an
        element without a L{Klein.route}.  Use this to create reusable
        template elements.
        """
        return self._Widget(self, function, None)<|MERGE_RESOLUTION|>--- conflicted
+++ resolved
@@ -21,19 +21,8 @@
 from ._app import _call
 from ._decorators import bindable, modified, originalName
 
-<<<<<<< HEAD
 
 StackType = List[Tuple[Any, Callable[[Any], None]]]
-=======
-if TYPE_CHECKING:  # pragma: no cover
-    from twisted.internet.defer import Deferred
-    from twisted.web.iweb import IRequest
-    from twisted.web.template import Tag
-    from typing import List
-
-    Deferred, IRequest, Tag
-    StackType = List[Tuple[Any, Callable[[Any], None]]]
->>>>>>> eb673fd0
 
 # https://github.com/python/mypy/issues/224
 ATOM_TYPES = (
