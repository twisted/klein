# -*- test-case-name: klein.test.test_session -*-

<<<<<<< HEAD
from typing import Any, Callable, Dict, Optional, Sequence, Text, TypeVar, Union
=======
from typing import Any, Callable, Dict, Optional, Sequence, Text, Union
>>>>>>> 54c38be4

import attr

from twisted.internet.defer import inlineCallbacks, returnValue
from twisted.python.components import Componentized
from twisted.python.reflect import qual
from twisted.web.http import UNAUTHORIZED
from twisted.web.iweb import IRequest
from twisted.web.resource import Resource

from zope.interface import implementer
from zope.interface.interfaces import IInterface

from ._typing import Arg, KwArg
from .interfaces import (
    EarlyExit,
    IDependencyInjector,
    IRequestLifecycle,
    IRequiredParameter,
    ISession,
    ISessionProcurer,
    ISessionStore,
    NoSuchSession,
    SessionMechanism,
    TooLateForCookies,
)

<<<<<<< HEAD
T = TypeVar("T")

=======
>>>>>>> 54c38be4

@implementer(ISessionProcurer)  # type: ignore[misc]
@attr.s
class SessionProcurer(object):
    """
    A L{SessionProcurer} procures a session from a request and a store.

    @ivar _store: The session store to procure a session from.
    @type _store: L{klein.interfaces.ISessionStore}

    @ivar _maxAge: The maximum age (in seconds) of the session cookie.
    @type _maxAge: L{int}

    @ivar _secureCookie: The name of the cookie to use for sessions protected
        with TLS (i.e. HTTPS).
    @type _secureCookie: L{bytes}

    @ivar _insecureCookie: The name of the cookie to use for sessions I{not}
        protected with TLS (i.e. HTTP).
    @type _insecureCookie: L{bytes}

    @ivar _cookieDomain: If set, the domain name to restrict the session cookie
        to.
    @type _cookieDomain: L{None} or L{bytes}

    @ivar _cookiePath: If set, the URL path to restrict the session cookie to.
    @type _cookiePath: L{bytes}

    @ivar _secureTokenHeader: The name of the HTTPS header to try to extract a
        session token from; API clients should use this header, rather than a
        cookie.
    @type _secureTokenHeader: L{bytes}

    @ivar _insecureTokenHeader: The name of the HTTP header to try to extract a
        session token from; API clients should use this header, rather than a
        cookie.
    @type _insecureTokenHeader: L{bytes}

    @ivar _setCookieOnGET: Automatically request that the session store create
        a session if one is not already associated with the request and the
        request is a GET.
    @type _setCookieOnGET: L{bool}
    """

    _store = attr.ib(type=ISessionStore)  # type: ignore[misc]

    _maxAge = attr.ib(type=int, default=3600)
    _secureCookie = attr.ib(type=bytes, default=b"Klein-Secure-Session")
    _insecureCookie = attr.ib(type=bytes, default=b"Klein-INSECURE-Session")
    _cookieDomain = attr.ib(type=Optional[bytes], default=None)
    _cookiePath = attr.ib(type=bytes, default=b"/")

    _secureTokenHeader = attr.ib(type=bytes, default=b"X-Auth-Token")
    _insecureTokenHeader = attr.ib(type=bytes, default=b"X-INSECURE-Auth-Token")
    _setCookieOnGET = attr.ib(type=bool, default=True)

    @inlineCallbacks
    def procureSession(self, request, forceInsecure=False):
        # type: (IRequest, bool) -> Any
        alreadyProcured = request.getComponent(ISession)  # type: ignore[misc]
        if alreadyProcured is not None:
            if not forceInsecure or not request.isSecure():
                returnValue(alreadyProcured)

        if request.isSecure():
            if forceInsecure:
                tokenHeader = self._insecureTokenHeader
                cookieName = self._insecureCookie  # type: Union[Text, bytes]
                sentSecurely = False
            else:
                tokenHeader = self._secureTokenHeader
                cookieName = self._secureCookie
                sentSecurely = True
        else:
            # Have we inadvertently disclosed a secure token over an insecure
            # transport, for example, due to a buggy client?
            allPossibleSentTokens = sum(
                [
                    request.requestHeaders.getRawHeaders(header, [])
                    for header in [
                        self._secureTokenHeader,
                        self._insecureTokenHeader,
                    ]
                ],
                [],
            ) + [
                it
                for it in [
                    request.getCookie(cookie)
                    for cookie in [self._secureCookie, self._insecureCookie]
                ]
                if it
            ]  # type: Sequence[Text]
            # Does it seem like this check is expensive? It sure is! Don't want
            # to do it? Turn on your dang HTTPS!
            yield self._store.sentInsecurely(allPossibleSentTokens)
            tokenHeader = self._insecureTokenHeader
            cookieName = self._insecureCookie
            sentSecurely = False
            # Fun future feature: honeypot that does this over HTTPS, but sets
            # isSecure() to return false because it serves up a cert for the
            # wrong hostname or an invalid cert, to keep API clients honest
            # about chain validation.
        sentHeader = (request.getHeader(tokenHeader) or b"").decode("utf-8")
        sentCookie = (request.getCookie(cookieName) or b"").decode("utf-8")
        if sentHeader:
            mechanism = SessionMechanism.Header
        else:
            mechanism = SessionMechanism.Cookie
        if not (sentHeader or sentCookie):
            session = None
        else:
            try:
                session = yield self._store.loadSession(
                    sentHeader or sentCookie, sentSecurely, mechanism
                )
            except NoSuchSession:
                if mechanism == SessionMechanism.Header:
                    raise
                session = None
        if mechanism == SessionMechanism.Cookie and (
            session is None or session.identifier != sentCookie
        ):
            if session is None:
                if request.startedWriting:
                    # At this point, if the mechanism is Header, we either have
                    # a valid session or we bailed after NoSuchSession above.
                    raise TooLateForCookies(
                        "You tried initializing a cookie-based session too"
                        " late in the request pipeline; the headers"
                        " were already sent."
                    )
                if request.method != b"GET":
                    # Sessions should only ever be auto-created by GET
                    # requests; there's no way that any meaningful data
                    # manipulation could succeed (no CSRF token check could
                    # ever succeed, for example).
                    raise NoSuchSession(
                        u"Can't initialize a session on a "
                        u"{method} request.".format(
                            method=request.method.decode("ascii")
                        )
                    )
                if not self._setCookieOnGET:
                    # We don't have a session ID at all, and we're not allowed
                    # by policy to set a cookie on the client.
                    raise NoSuchSession(
                        u"Cannot auto-initialize a session for this request."
                    )
                session = yield self._store.newSession(sentSecurely, mechanism)
            identifierInCookie = session.identifier
            if not isinstance(identifierInCookie, str):
                identifierInCookie = identifierInCookie.encode("ascii")
            if not isinstance(cookieName, str):
                cookieName = cookieName.decode("ascii")
            request.addCookie(
                cookieName,
                identifierInCookie,
                max_age=str(self._maxAge),
                domain=self._cookieDomain,
                path=self._cookiePath,
                secure=sentSecurely,
                httpOnly=True,
            )
        if sentSecurely or not request.isSecure():
            # Do not cache the insecure session on the secure request, thanks.
            request.setComponent(ISession, session)  # type: ignore[misc]
        returnValue(session)


_procureProcurerType = Union[
    Callable[[Any], ISessionProcurer], Callable[[], ISessionProcurer]
]

_kleinRenderable = Any
_routeCallable = Any
_kleinCallable = Callable[..., _kleinRenderable]
_kleinDecorator = Callable[[_kleinCallable], _kleinCallable]
_requirerResult = Callable[
    [Arg(_routeCallable, "route"), KwArg(Any)],
    Callable[[_kleinCallable], _kleinCallable],
]


class AuthorizationDenied(Resource, object):
    def __init__(self, interface, instance):
        # type: (IInterface, Any) -> None
        self._interface = interface
        super(AuthorizationDenied, self).__init__()

    def render(self, request):
        # type: (IRequest) -> bytes
        request.setResponseCode(UNAUTHORIZED)
        return "{} DENIED".format(qual(self._interface)).encode("utf-8")


@implementer(IDependencyInjector, IRequiredParameter)  # type: ignore[misc]
@attr.s
class Authorization(object):
    """
    Declare that a C{require}-decorated function requires a certain interface
    be authorized from the session.

    This is a dependnecy injector used in conjunction with a L{klein.Requirer},
    like so::

        from klein import Requirer, SesssionProcurer
        from klein.interfaces import ISession

        from myapp import ISuperDuperAdmin

        requirer = Requirer()
        procurer = SessionProcurer(store=someSessionStore)
        @requirer.prerequisite(ISession)
        def sessionize(request):
            return procurer.procureSession(request)

        app = Klein()

        @requirer.require(
            app.route("/admin"),
            adminPowers=Authorization(ISuperDuperAdmin)
        )
        def myRoute(adminPowers):
            return 'ok admin: ' + adminPowers.doAdminThing()

    In this example, ISuperDuperAdmin is an interface known to your
    application, and (via authorization plugins depending on your session
    storage backend) to your session store.  It has a doAdminThing method.
    When a user hits /admin in their browser, if they are duly authorized,
    they'll see 'ok admin: ' and whatever the super-secret result of
    doAdminThing is.  If not, by default, they'll simply get an HTTP
    UNAUTHORIZED response that says "myapp.ISuperDuperAdmin DENIED".  (This
    behavior can be customized via the C{whenDenied} parameter to
    L{Authorization}.)

    @ivar _interface: the interface that is required.  a provider of this
        interface is what will be dependency-injected.

    @ivar _required: is this authorization required?  If so (the default),
        don't invoke the application code if it cannot be authorized by the
        procured session, and instead return the object specified by whenDenied
        from the dependency-injection process.  If not, then just pass None if
        it is not on the session.

    @ivar _whenDenied: when this authorization is denied, what object - usually
        an IResource - should be returned to the route decorator that was
        passed to L{Requirer.require}?  Note that this will never be used if
        C{required} is set to C{False}.
    """

    _interface = attr.ib(type=IInterface)
    _required = attr.ib(type=bool, default=True)
    _whenDenied = attr.ib(
        type=Callable[[IInterface, Any], Any], default=AuthorizationDenied
    )

    def registerInjector(self, injectionComponents, parameterName, lifecycle):
        # type: (Componentized, str, IRequestLifecycle) -> IDependencyInjector
        """
        Register this authorization to inject a parameter.
        """
        return self

    @inlineCallbacks
    def injectValue(self, instance, request, routeParams):
        # type: (Any, IRequest, Dict[str, Any]) -> Any
        """
        Inject a value by asking the request's session.
        """
        # TODO: this could be optimized to do fewer calls to 'authorize' by
        # collecting all the interfaces that are necessary and then using
        # addBeforeHook; the interface would not need to change.
        session = ISession(request)  # type: ignore[misc]
        provider = (yield session.authorize([self._interface])).get(
            self._interface
        )
        if self._required and provider is None:
            raise EarlyExit(self._whenDenied(self._interface, instance))
        # TODO: CSRF protection should probably go here
        returnValue(provider)

    def finalize(self):
        # type: () -> None
        """
        Nothing to finalize when registering.
        """<|MERGE_RESOLUTION|>--- conflicted
+++ resolved
@@ -1,10 +1,6 @@
 # -*- test-case-name: klein.test.test_session -*-
 
-<<<<<<< HEAD
-from typing import Any, Callable, Dict, Optional, Sequence, Text, TypeVar, Union
-=======
 from typing import Any, Callable, Dict, Optional, Sequence, Text, Union
->>>>>>> 54c38be4
 
 import attr
 
@@ -31,12 +27,6 @@
     SessionMechanism,
     TooLateForCookies,
 )
-
-<<<<<<< HEAD
-T = TypeVar("T")
-
-=======
->>>>>>> 54c38be4
 
 @implementer(ISessionProcurer)  # type: ignore[misc]
 @attr.s
