--- conflicted
+++ resolved
@@ -1,12 +1,6 @@
 # -*- test-case-name: klein.test.test_session -*-
 
-<<<<<<< HEAD
-from typing import (
-    Any, Callable, Dict, Optional, Sequence, Text, TypeVar, Union
-)
-=======
-from typing import Any, Callable, Optional as _Optional, TYPE_CHECKING, Union
->>>>>>> eb673fd0
+from typing import Any, Callable, Dict, Optional, Sequence, Text, TypeVar, Union
 
 import attr
 
@@ -34,19 +28,7 @@
     TooLateForCookies,
 )
 
-<<<<<<< HEAD
-T = TypeVar('T')
-=======
-if TYPE_CHECKING:  # pragma: no cover
-    from mypy_extensions import Arg, KwArg
-    from twisted.web.iweb import IRequest
-    from twisted.python.components import Componentized
-    from typing import Dict, Sequence, Text, TypeVar
-
-    T = TypeVar("T")
-else:
-    Arg = KwArg = lambda t, *x: t
->>>>>>> eb673fd0
+T = TypeVar("T")
 
 
 @implementer(ISessionProcurer)  # type: ignore[misc]
@@ -124,26 +106,6 @@
         else:
             # Have we inadvertently disclosed a secure token over an insecure
             # transport, for example, due to a buggy client?
-<<<<<<< HEAD
-            allPossibleSentTokens = (
-                sum(
-                    [
-                        request.requestHeaders.getRawHeaders(header, [])
-                        for header in [
-                            self._secureTokenHeader, self._insecureTokenHeader
-                        ]
-                    ],
-                    []
-                ) +
-                [
-                    it for it in [
-                        request.getCookie(cookie) for cookie in
-                        [self._secureCookie, self._insecureCookie]
-                    ]
-                    if it
-                ]
-            )  # type: Sequence[Text]
-=======
             allPossibleSentTokens = sum(
                 [
                     request.requestHeaders.getRawHeaders(header, [])
@@ -161,7 +123,6 @@
                 ]
                 if it
             ]  # type: Sequence[Text]
->>>>>>> eb673fd0
             # Does it seem like this check is expensive? It sure is! Don't want
             # to do it? Turn on your dang HTTPS!
             yield self._store.sentInsecurely(allPossibleSentTokens)
