# -*- test-case-name: klein.test.test_session -*-

from typing import Any, Callable, Dict, Optional, Sequence, Union

import attr

from twisted.internet.defer import inlineCallbacks, returnValue
from twisted.python.components import Componentized
from twisted.python.reflect import qual
from twisted.web.http import UNAUTHORIZED
from twisted.web.iweb import IRequest
from twisted.web.resource import Resource

from zope.interface import implementer
from zope.interface.interfaces import IInterface

from .interfaces import (
    EarlyExit,
    IDependencyInjector,
    IRequestLifecycle,
    IRequiredParameter,
    ISession,
    ISessionProcurer,
    ISessionStore,
    NoSuchSession,
    SessionMechanism,
    TooLateForCookies,
)


@implementer(ISessionProcurer)
@attr.s
class SessionProcurer:
    """
    A L{SessionProcurer} procures a session from a request and a store.

    @ivar _store: The session store to procure a session from.
    @type _store: L{klein.interfaces.ISessionStore}

    @ivar _maxAge: The maximum age (in seconds) of the session cookie.
    @type _maxAge: L{int}

    @ivar _secureCookie: The name of the cookie to use for sessions protected
        with TLS (i.e. HTTPS).
    @type _secureCookie: L{bytes}

    @ivar _insecureCookie: The name of the cookie to use for sessions I{not}
        protected with TLS (i.e. HTTP).
    @type _insecureCookie: L{bytes}

    @ivar _cookieDomain: If set, the domain name to restrict the session cookie
        to.
    @type _cookieDomain: L{None} or L{bytes}

    @ivar _cookiePath: If set, the URL path to restrict the session cookie to.
    @type _cookiePath: L{bytes}

    @ivar _secureTokenHeader: The name of the HTTPS header to try to extract a
        session token from; API clients should use this header, rather than a
        cookie.
    @type _secureTokenHeader: L{bytes}

    @ivar _insecureTokenHeader: The name of the HTTP header to try to extract a
        session token from; API clients should use this header, rather than a
        cookie.
    @type _insecureTokenHeader: L{bytes}

    @ivar _setCookieOnGET: Automatically request that the session store create
        a session if one is not already associated with the request and the
        request is a GET.
    @type _setCookieOnGET: L{bool}
    """

    _store = attr.ib(type=ISessionStore)

    _maxAge = attr.ib(type=int, default=3600)
    _secureCookie = attr.ib(type=bytes, default=b"Klein-Secure-Session")
    _insecureCookie = attr.ib(type=bytes, default=b"Klein-INSECURE-Session")
    _cookieDomain = attr.ib(type=Optional[bytes], default=None)
    _cookiePath = attr.ib(type=bytes, default=b"/")

    _secureTokenHeader = attr.ib(type=bytes, default=b"X-Auth-Token")
    _insecureTokenHeader = attr.ib(type=bytes, default=b"X-INSECURE-Auth-Token")
    _setCookieOnGET = attr.ib(type=bool, default=True)

    @inlineCallbacks
    def procureSession(
        self, request: IRequest, forceInsecure: bool = False
    ) -> Any:
        alreadyProcured = request.getComponent(ISession)
        if alreadyProcured is not None:
            if not forceInsecure or not request.isSecure():
                returnValue(alreadyProcured)

        if request.isSecure():
            if forceInsecure:
                tokenHeader = self._insecureTokenHeader
                cookieName: Union[str, bytes] = self._insecureCookie
                sentSecurely = False
            else:
                tokenHeader = self._secureTokenHeader
                cookieName = self._secureCookie
                sentSecurely = True
        else:
            # Have we inadvertently disclosed a secure token over an insecure
            # transport, for example, due to a buggy client?
            allPossibleSentTokens: Sequence[str] = sum(
                [
                    request.requestHeaders.getRawHeaders(header, [])
                    for header in [
                        self._secureTokenHeader,
                        self._insecureTokenHeader,
                    ]
                ],
                [],
            ) + [
                it
                for it in [
                    request.getCookie(cookie)
                    for cookie in [self._secureCookie, self._insecureCookie]
                ]
                if it
            ]
            # Does it seem like this check is expensive? It sure is! Don't want
            # to do it? Turn on your dang HTTPS!
            yield self._store.sentInsecurely(allPossibleSentTokens)
            tokenHeader = self._insecureTokenHeader
            cookieName = self._insecureCookie
            sentSecurely = False
            # Fun future feature: honeypot that does this over HTTPS, but sets
            # isSecure() to return false because it serves up a cert for the
            # wrong hostname or an invalid cert, to keep API clients honest
            # about chain validation.
        sentHeader = (request.getHeader(tokenHeader) or b"").decode("utf-8")
        sentCookie = (request.getCookie(cookieName) or b"").decode("utf-8")
        if sentHeader:
            mechanism = SessionMechanism.Header
        else:
            mechanism = SessionMechanism.Cookie
        if not (sentHeader or sentCookie):
            session = None
        else:
            try:
                session = yield self._store.loadSession(
                    sentHeader or sentCookie, sentSecurely, mechanism
                )
            except NoSuchSession:
                if mechanism == SessionMechanism.Header:
                    raise
                session = None
        if mechanism == SessionMechanism.Cookie and (
            session is None or session.identifier != sentCookie
        ):
            if session is None:
                if request.startedWriting:
                    # At this point, if the mechanism is Header, we either have
                    # a valid session or we bailed after NoSuchSession above.
                    raise TooLateForCookies(
                        "You tried initializing a cookie-based session too"
                        " late in the request pipeline; the headers"
                        " were already sent."
                    )
                if request.method != b"GET":
                    # Sessions should only ever be auto-created by GET
                    # requests; there's no way that any meaningful data
                    # manipulation could succeed (no CSRF token check could
                    # ever succeed, for example).
                    raise NoSuchSession(
                        "Can't initialize a session on a "
                        "{method} request.".format(
                            method=request.method.decode("ascii")
                        )
                    )
                if not self._setCookieOnGET:
                    # We don't have a session ID at all, and we're not allowed
                    # by policy to set a cookie on the client.
                    raise NoSuchSession(
                        "Cannot auto-initialize a session for this request."
                    )
                session = yield self._store.newSession(sentSecurely, mechanism)
            identifierInCookie = session.identifier
            if not isinstance(identifierInCookie, str):
                identifierInCookie = identifierInCookie.encode("ascii")
            if not isinstance(cookieName, str):
                cookieName = cookieName.decode("ascii")
            request.addCookie(
                cookieName,
                identifierInCookie,
                max_age=str(self._maxAge),
                domain=self._cookieDomain,
                path=self._cookiePath,
                secure=sentSecurely,
                httpOnly=True,
            )
        if sentSecurely or not request.isSecure():
            # Do not cache the insecure session on the secure request, thanks.
            request.setComponent(ISession, session)
        returnValue(session)


<<<<<<< HEAD
_procureProcurerType = Union[
    Callable[[Any], ISessionProcurer], Callable[[], ISessionProcurer]
]

_kleinRenderable = Any
_routeCallable = Any
_kleinCallable = Callable[..., _kleinRenderable]
_kleinDecorator = Callable[[_kleinCallable], _kleinCallable]
_requirerResult = Callable[
    [
        Arg(_routeCallable, "route"),  # noqa: F821
        KwArg(Any),
    ],
    Callable[[_kleinCallable], _kleinCallable],
]


=======
>>>>>>> 7256d04c
class AuthorizationDenied(Resource):
    def __init__(self, interface: IInterface, instance: Any) -> None:
        self._interface = interface
        super().__init__()

    def render(self, request: IRequest) -> bytes:
        request.setResponseCode(UNAUTHORIZED)
        return "{} DENIED".format(qual(self._interface)).encode("utf-8")


@implementer(IDependencyInjector, IRequiredParameter)
@attr.s
class Authorization:
    """
    Declare that a C{require}-decorated function requires a certain interface
    be authorized from the session.

    This is a dependnecy injector used in conjunction with a L{klein.Requirer},
    like so::

        from klein import Requirer, SesssionProcurer
        from klein.interfaces import ISession

        from myapp import ISuperDuperAdmin

        requirer = Requirer()
        procurer = SessionProcurer(store=someSessionStore)
        @requirer.prerequisite(ISession)
        def sessionize(request):
            return procurer.procureSession(request)

        app = Klein()

        @requirer.require(
            app.route("/admin"),
            adminPowers=Authorization(ISuperDuperAdmin)
        )
        def myRoute(adminPowers):
            return 'ok admin: ' + adminPowers.doAdminThing()

    In this example, ISuperDuperAdmin is an interface known to your
    application, and (via authorization plugins depending on your session
    storage backend) to your session store.  It has a doAdminThing method.
    When a user hits /admin in their browser, if they are duly authorized,
    they'll see 'ok admin: ' and whatever the super-secret result of
    doAdminThing is.  If not, by default, they'll simply get an HTTP
    UNAUTHORIZED response that says "myapp.ISuperDuperAdmin DENIED".  (This
    behavior can be customized via the C{whenDenied} parameter to
    L{Authorization}.)

    @ivar _interface: the interface that is required.  a provider of this
        interface is what will be dependency-injected.

    @ivar _required: is this authorization required?  If so (the default),
        don't invoke the application code if it cannot be authorized by the
        procured session, and instead return the object specified by whenDenied
        from the dependency-injection process.  If not, then just pass None if
        it is not on the session.

    @ivar _whenDenied: when this authorization is denied, what object - usually
        an IResource - should be returned to the route decorator that was
        passed to L{Requirer.require}?  Note that this will never be used if
        C{required} is set to C{False}.
    """

    _interface = attr.ib(type=IInterface)
    _required = attr.ib(type=bool, default=True)
    _whenDenied = attr.ib(
        type=Callable[[IInterface, Any], Any], default=AuthorizationDenied
    )

    def registerInjector(
        self,
        injectionComponents: Componentized,
        parameterName: str,
        lifecycle: IRequestLifecycle,
    ) -> IDependencyInjector:
        """
        Register this authorization to inject a parameter.
        """
        return self

    @inlineCallbacks
    def injectValue(
        self, instance: Any, request: IRequest, routeParams: Dict[str, Any]
    ) -> Any:
        """
        Inject a value by asking the request's session.
        """
        # TODO: this could be optimized to do fewer calls to 'authorize' by
        # collecting all the interfaces that are necessary and then using
        # addBeforeHook; the interface would not need to change.
        session = ISession(request)  # type: ignore[operator]
        provider = (yield session.authorize([self._interface])).get(
            self._interface
        )
        if self._required and provider is None:
            raise EarlyExit(self._whenDenied(self._interface, instance))
        # TODO: CSRF protection should probably go here
        returnValue(provider)

    def finalize(self) -> None:
        """
        Nothing to finalize when registering.
        """<|MERGE_RESOLUTION|>--- conflicted
+++ resolved
@@ -198,26 +198,6 @@
         returnValue(session)
 
 
-<<<<<<< HEAD
-_procureProcurerType = Union[
-    Callable[[Any], ISessionProcurer], Callable[[], ISessionProcurer]
-]
-
-_kleinRenderable = Any
-_routeCallable = Any
-_kleinCallable = Callable[..., _kleinRenderable]
-_kleinDecorator = Callable[[_kleinCallable], _kleinCallable]
-_requirerResult = Callable[
-    [
-        Arg(_routeCallable, "route"),  # noqa: F821
-        KwArg(Any),
-    ],
-    Callable[[_kleinCallable], _kleinCallable],
-]
-
-
-=======
->>>>>>> 7256d04c
 class AuthorizationDenied(Resource):
     def __init__(self, interface: IInterface, instance: Any) -> None:
         self._interface = interface
