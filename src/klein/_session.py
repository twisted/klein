# -*- test-case-name: klein.test.test_session -*-

from typing import Any, Callable, Dict, Optional, Sequence, Text, Union

import attr

from twisted.internet.defer import inlineCallbacks, returnValue
from twisted.python.components import Componentized
from twisted.python.reflect import qual
from twisted.web.http import UNAUTHORIZED
from twisted.web.iweb import IRequest
from twisted.web.resource import Resource

from zope.interface import implementer
from zope.interface.interfaces import IInterface

from ._typing import Arg, KwArg
from .interfaces import (
    EarlyExit,
    IDependencyInjector,
    IRequestLifecycle,
    IRequiredParameter,
    ISession,
    ISessionProcurer,
    ISessionStore,
    NoSuchSession,
    SessionMechanism,
    TooLateForCookies,
)

<<<<<<< HEAD
if TYPE_CHECKING:  # pragma: no cover
    from mypy_extensions import KwArg, Arg
    from twisted.python.components import Componentized
    from twisted.web.iweb import IRequest
    from typing import Dict, Sequence, Text, TypeVar

    T = TypeVar("T")
else:
    Arg = KwArg = lambda t, *x: t

=======
>>>>>>> c91085d3

@implementer(ISessionProcurer)  # type: ignore[misc]
@attr.s
class SessionProcurer(object):
    """
    A L{SessionProcurer} procures a session from a request and a store.

    @ivar _store: The session store to procure a session from.
    @type _store: L{klein.interfaces.ISessionStore}

    @ivar _maxAge: The maximum age (in seconds) of the session cookie.
    @type _maxAge: L{int}

    @ivar _secureCookie: The name of the cookie to use for sessions protected
        with TLS (i.e. HTTPS).
    @type _secureCookie: L{bytes}

    @ivar _insecureCookie: The name of the cookie to use for sessions I{not}
        protected with TLS (i.e. HTTP).
    @type _insecureCookie: L{bytes}

    @ivar _cookieDomain: If set, the domain name to restrict the session cookie
        to.
    @type _cookieDomain: L{None} or L{bytes}

    @ivar _cookiePath: If set, the URL path to restrict the session cookie to.
    @type _cookiePath: L{bytes}

    @ivar _secureTokenHeader: The name of the HTTPS header to try to extract a
        session token from; API clients should use this header, rather than a
        cookie.
    @type _secureTokenHeader: L{bytes}

    @ivar _insecureTokenHeader: The name of the HTTP header to try to extract a
        session token from; API clients should use this header, rather than a
        cookie.
    @type _insecureTokenHeader: L{bytes}

    @ivar _setCookieOnGET: Automatically request that the session store create
        a session if one is not already associated with the request and the
        request is a GET.
    @type _setCookieOnGET: L{bool}
    """

    _store = attr.ib(type=ISessionStore)  # type: ignore[misc]

    _maxAge = attr.ib(type=int, default=3600)
    _secureCookie = attr.ib(type=bytes, default=b"Klein-Secure-Session")
    _insecureCookie = attr.ib(type=bytes, default=b"Klein-INSECURE-Session")
    _cookieDomain = attr.ib(type=Optional[bytes], default=None)
    _cookiePath = attr.ib(type=bytes, default=b"/")

    _secureTokenHeader = attr.ib(type=bytes, default=b"X-Auth-Token")
    _insecureTokenHeader = attr.ib(type=bytes, default=b"X-INSECURE-Auth-Token")
    _setCookieOnGET = attr.ib(type=bool, default=True)

    @inlineCallbacks
    def procureSession(self, request, forceInsecure=False):
        # type: (IRequest, bool) -> Any
        alreadyProcured = request.getComponent(ISession)  # type: ignore[misc]
        if alreadyProcured is not None:
            if not forceInsecure or not request.isSecure():
                returnValue(alreadyProcured)

        if request.isSecure():
            if forceInsecure:
                tokenHeader = self._insecureTokenHeader
                cookieName = self._insecureCookie  # type: Union[Text, bytes]
                sentSecurely = False
            else:
                tokenHeader = self._secureTokenHeader
                cookieName = self._secureCookie
                sentSecurely = True
        else:
            # Have we inadvertently disclosed a secure token over an insecure
            # transport, for example, due to a buggy client?
            allPossibleSentTokens = sum(
                [
                    request.requestHeaders.getRawHeaders(header, [])
                    for header in [
                        self._secureTokenHeader,
                        self._insecureTokenHeader,
                    ]
                ],
                [],
            ) + [
                it
                for it in [
                    request.getCookie(cookie)
                    for cookie in [self._secureCookie, self._insecureCookie]
                ]
                if it
            ]  # type: Sequence[Text]
            # Does it seem like this check is expensive? It sure is! Don't want
            # to do it? Turn on your dang HTTPS!
            yield self._store.sentInsecurely(allPossibleSentTokens)
            tokenHeader = self._insecureTokenHeader
            cookieName = self._insecureCookie
            sentSecurely = False
            # Fun future feature: honeypot that does this over HTTPS, but sets
            # isSecure() to return false because it serves up a cert for the
            # wrong hostname or an invalid cert, to keep API clients honest
            # about chain validation.
        sentHeader = (request.getHeader(tokenHeader) or b"").decode("utf-8")
        sentCookie = (request.getCookie(cookieName) or b"").decode("utf-8")
        if sentHeader:
            mechanism = SessionMechanism.Header
        else:
            mechanism = SessionMechanism.Cookie
        if not (sentHeader or sentCookie):
            session = None
        else:
            try:
                session = yield self._store.loadSession(
                    sentHeader or sentCookie, sentSecurely, mechanism
                )
            except NoSuchSession:
                if mechanism == SessionMechanism.Header:
                    raise
                session = None
        if mechanism == SessionMechanism.Cookie and (
            session is None or session.identifier != sentCookie
        ):
            if session is None:
                if request.startedWriting:
                    # At this point, if the mechanism is Header, we either have
                    # a valid session or we bailed after NoSuchSession above.
                    raise TooLateForCookies(
                        "You tried initializing a cookie-based session too"
                        " late in the request pipeline; the headers"
                        " were already sent."
                    )
                if request.method != b"GET":
                    # Sessions should only ever be auto-created by GET
                    # requests; there's no way that any meaningful data
                    # manipulation could succeed (no CSRF token check could
                    # ever succeed, for example).
                    raise NoSuchSession(
                        u"Can't initialize a session on a "
                        u"{method} request.".format(
                            method=request.method.decode("ascii")
                        )
                    )
                if not self._setCookieOnGET:
                    # We don't have a session ID at all, and we're not allowed
                    # by policy to set a cookie on the client.
                    raise NoSuchSession(
                        u"Cannot auto-initialize a session for this request."
                    )
                session = yield self._store.newSession(sentSecurely, mechanism)
            identifierInCookie = session.identifier
            if not isinstance(identifierInCookie, str):
                identifierInCookie = identifierInCookie.encode("ascii")
            if not isinstance(cookieName, str):
                cookieName = cookieName.decode("ascii")
            request.addCookie(
                cookieName,
                identifierInCookie,
                max_age=str(self._maxAge),
                domain=self._cookieDomain,
                path=self._cookiePath,
                secure=sentSecurely,
                httpOnly=True,
            )
        if sentSecurely or not request.isSecure():
            # Do not cache the insecure session on the secure request, thanks.
            request.setComponent(ISession, session)  # type: ignore[misc]
        returnValue(session)


_procureProcurerType = Union[
    Callable[[Any], ISessionProcurer], Callable[[], ISessionProcurer]
]

_kleinRenderable = Any
_routeCallable = Any
_kleinCallable = Callable[..., _kleinRenderable]
_kleinDecorator = Callable[[_kleinCallable], _kleinCallable]
_requirerResult = Callable[
    [Arg(_routeCallable, "route"), KwArg(Any)],
    Callable[[_kleinCallable], _kleinCallable],
]


class AuthorizationDenied(Resource, object):
    def __init__(self, interface, instance):
        # type: (IInterface, Any) -> None
        self._interface = interface
        super(AuthorizationDenied, self).__init__()

    def render(self, request):
        # type: (IRequest) -> bytes
        request.setResponseCode(UNAUTHORIZED)
        return "{} DENIED".format(qual(self._interface)).encode("utf-8")


@implementer(IDependencyInjector, IRequiredParameter)  # type: ignore[misc]
@attr.s
class Authorization(object):
    """
    Declare that a C{require}-decorated function requires a certain interface
    be authorized from the session.

    This is a dependnecy injector used in conjunction with a L{klein.Requirer},
    like so::

        from klein import Requirer, SesssionProcurer
        from klein.interfaces import ISession

        from myapp import ISuperDuperAdmin

        requirer = Requirer()
        procurer = SessionProcurer(store=someSessionStore)
        @requirer.prerequisite(ISession)
        def sessionize(request):
            return procurer.procureSession(request)

        app = Klein()

        @requirer.require(
            app.route("/admin"),
            adminPowers=Authorization(ISuperDuperAdmin)
        )
        def myRoute(adminPowers):
            return 'ok admin: ' + adminPowers.doAdminThing()

    In this example, ISuperDuperAdmin is an interface known to your
    application, and (via authorization plugins depending on your session
    storage backend) to your session store.  It has a doAdminThing method.
    When a user hits /admin in their browser, if they are duly authorized,
    they'll see 'ok admin: ' and whatever the super-secret result of
    doAdminThing is.  If not, by default, they'll simply get an HTTP
    UNAUTHORIZED response that says "myapp.ISuperDuperAdmin DENIED".  (This
    behavior can be customized via the C{whenDenied} parameter to
    L{Authorization}.)

    @ivar _interface: the interface that is required.  a provider of this
        interface is what will be dependency-injected.

    @ivar _required: is this authorization required?  If so (the default),
        don't invoke the application code if it cannot be authorized by the
        procured session, and instead return the object specified by whenDenied
        from the dependency-injection process.  If not, then just pass None if
        it is not on the session.

    @ivar _whenDenied: when this authorization is denied, what object - usually
        an IResource - should be returned to the route decorator that was
        passed to L{Requirer.require}?  Note that this will never be used if
        C{required} is set to C{False}.
    """

    _interface = attr.ib(type=IInterface)
    _required = attr.ib(type=bool, default=True)
    _whenDenied = attr.ib(
        type=Callable[[IInterface, Any], Any], default=AuthorizationDenied
    )

    def registerInjector(self, injectionComponents, parameterName, lifecycle):
        # type: (Componentized, str, IRequestLifecycle) -> IDependencyInjector
        """
        Register this authorization to inject a parameter.
        """
        return self

    @inlineCallbacks
    def injectValue(self, instance, request, routeParams):
        # type: (Any, IRequest, Dict[str, Any]) -> Any
        """
        Inject a value by asking the request's session.
        """
        # TODO: this could be optimized to do fewer calls to 'authorize' by
        # collecting all the interfaces that are necessary and then using
        # addBeforeHook; the interface would not need to change.
        session = ISession(request)  # type: ignore[misc]
        provider = (yield session.authorize([self._interface])).get(
            self._interface
        )
        if self._required and provider is None:
            raise EarlyExit(self._whenDenied(self._interface, instance))
        # TODO: CSRF protection should probably go here
        returnValue(provider)

    def finalize(self):
        # type: () -> None
        """
        Nothing to finalize when registering.
        """<|MERGE_RESOLUTION|>--- conflicted
+++ resolved
@@ -28,19 +28,6 @@
     TooLateForCookies,
 )
 
-<<<<<<< HEAD
-if TYPE_CHECKING:  # pragma: no cover
-    from mypy_extensions import KwArg, Arg
-    from twisted.python.components import Componentized
-    from twisted.web.iweb import IRequest
-    from typing import Dict, Sequence, Text, TypeVar
-
-    T = TypeVar("T")
-else:
-    Arg = KwArg = lambda t, *x: t
-
-=======
->>>>>>> c91085d3
 
 @implementer(ISessionProcurer)  # type: ignore[misc]
 @attr.s
