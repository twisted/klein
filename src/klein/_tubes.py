--- conflicted
+++ resolved
@@ -5,11 +5,7 @@
 """
 
 from io import BytesIO
-<<<<<<< HEAD
-from typing import Any as UnknownType, BinaryIO, Iterable
-=======
 from typing import Any, BinaryIO, Iterable
->>>>>>> 1707b176
 
 from attr import attrib, attrs
 from attr.validators import instance_of, optional, provides
@@ -81,19 +77,11 @@
         return result
 
     def pauseFlow(self):
-<<<<<<< HEAD
-        # type: () -> UnknownType
-        return self._pauser.pause()
-
-    def stopFlow(self):
-        # type: () -> UnknownType
-=======
         # type: () -> Any
         return self._pauser.pause()
 
     def stopFlow(self):
         # type: () -> Any
->>>>>>> 1707b176
         return self._pauser.resume()
 
     def _pause(self):
