<<<<<<< HEAD
from typing import Any, Callable, Optional, TYPE_CHECKING, Type, Union

try:
    from typing import Awaitable
except ImportError:
    Awaitable = Union  # type: ignore[assignment,misc]
=======
from typing import Callable, TYPE_CHECKING
>>>>>>> 7256d04c


__all__ = ()


if TYPE_CHECKING:  # pragma: no cover
    ifmethod = staticmethod
<<<<<<< HEAD
else:

    # Match signatures from:
    # https://github.com/python/mypy_extensions/blob/master/mypy_extensions.py#L109
    def _argumentConstructor(
        type=Type[Any], name: Optional[str] = None
    ) -> Type[Any]:
        return type

    Arg = KwArg = VarArg = DefaultNamedArg = _argumentConstructor
=======
>>>>>>> 7256d04c

else:

    def ifmethod(method: Callable) -> Callable:
        return method<|MERGE_RESOLUTION|>--- conflicted
+++ resolved
@@ -1,13 +1,4 @@
-<<<<<<< HEAD
-from typing import Any, Callable, Optional, TYPE_CHECKING, Type, Union
-
-try:
-    from typing import Awaitable
-except ImportError:
-    Awaitable = Union  # type: ignore[assignment,misc]
-=======
 from typing import Callable, TYPE_CHECKING
->>>>>>> 7256d04c
 
 
 __all__ = ()
@@ -15,19 +6,6 @@
 
 if TYPE_CHECKING:  # pragma: no cover
     ifmethod = staticmethod
-<<<<<<< HEAD
-else:
-
-    # Match signatures from:
-    # https://github.com/python/mypy_extensions/blob/master/mypy_extensions.py#L109
-    def _argumentConstructor(
-        type=Type[Any], name: Optional[str] = None
-    ) -> Type[Any]:
-        return type
-
-    Arg = KwArg = VarArg = DefaultNamedArg = _argumentConstructor
-=======
->>>>>>> 7256d04c
 
 else:
 
