--- conflicted
+++ resolved
@@ -1,4 +1,5 @@
 from typing import Callable, TYPE_CHECKING, Union
+
 try:
     from typing import Awaitable
 except ImportError:
@@ -8,7 +9,6 @@
 __all__ = ()
 
 
-<<<<<<< HEAD
 def _ifmethod(method):
     # type: (Callable) -> Callable
     return method
@@ -26,12 +26,4 @@
 
     NoReturn = None
 
-    ifmethod = _ifmethod
-=======
-if TYPE_CHECKING:  # pragma: no cover
-    ifmethod = staticmethod
-else:
-
-    def ifmethod(method):
-        return method
->>>>>>> eb673fd0
+    ifmethod = _ifmethod