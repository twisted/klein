from ._iform import (
    ValidationError,
    ValueAbsent,
)
from ._interfaces import IKleinRequest
from ._isession import (
    EarlyExit,
    IDependencyInjector,
    IRequestLifecycle,
    IRequiredParameter,
    ISession,
    ISessionProcurer,
    ISessionStore,
    ISimpleAccount,
    ISimpleAccountBinding,
    NoSuchSession,
    SessionMechanism,
    TooLateForCookies,
    TransactionEnded,
)

<<<<<<< HEAD
if TYPE_CHECKING:               # pragma: no cover
    from ._storage.memory import MemorySessionStore, MemorySession
    from ._storage.sql import (SessionStore, SQLAccount, IPTrackingProcurer,
                               AccountSessionBinding)
    from ._session import SessionProcurer, Authorization
    from ._form import Field, RenderableFormParam, FieldInjector
    from ._isession import IRequestLifecycleT as _IRequestLifecycleT
    from ._dihttp import RequestURL, RequestComponent

    from typing import Union

    ISessionStore = Union[_ISessionStore, MemorySessionStore,
                          SessionStore]
    ISessionProcurer = Union[_ISessionProcurer, SessionProcurer,
                             IPTrackingProcurer]
    ISession = Union[_ISession, MemorySession]
    ISimpleAccount = Union[_ISimpleAccount, SQLAccount]
    ISimpleAccountBinding = Union[_ISimpleAccountBinding,
                                  AccountSessionBinding]
    IDependencyInjector = Union[_IDependencyInjector, Authorization,
                                RenderableFormParam, FieldInjector, RequestURL,
                                RequestComponent]
    IRequiredParameter = Union[_IRequiredParameter, Authorization, Field,
                               RenderableFormParam, RequestURL,
                               RequestComponent]
    IRequestLifecycle = _IRequestLifecycleT
else:
    ISession = _ISession
    ISessionStore = _ISessionStore
    ISimpleAccount = _ISimpleAccount
    ISessionProcurer = _ISessionProcurer
    ISimpleAccountBinding = _ISimpleAccountBinding
    IDependencyInjector = _IDependencyInjector
    IRequiredParameter = _IRequiredParameter
    IRequestLifecycle = _IRequestLifecycle
=======
>>>>>>> ef3c2417

__all__ = (
    "EarlyExit",
    "IDependencyInjector",
    "IKleinRequest",
    "IRequestLifecycle",
    "IRequiredParameter",
    "ISession",
    "ISessionProcurer",
    "ISessionStore",
    "ISimpleAccount",
    "ISimpleAccountBinding",
    "NoSuchSession",
    "SessionMechanism",
    "TooLateForCookies",
    "TransactionEnded",
    "ValidationError",
    "ValueAbsent",
)<|MERGE_RESOLUTION|>--- conflicted
+++ resolved
@@ -19,7 +19,6 @@
     TransactionEnded,
 )
 
-<<<<<<< HEAD
 if TYPE_CHECKING:               # pragma: no cover
     from ._storage.memory import MemorySessionStore, MemorySession
     from ._storage.sql import (SessionStore, SQLAccount, IPTrackingProcurer,
@@ -55,8 +54,6 @@
     IDependencyInjector = _IDependencyInjector
     IRequiredParameter = _IRequiredParameter
     IRequestLifecycle = _IRequestLifecycle
-=======
->>>>>>> ef3c2417
 
 __all__ = (
     "EarlyExit",
