--- conflicted
+++ resolved
@@ -10,11 +10,7 @@
 """
 
 from sys import modules
-<<<<<<< HEAD
-from typing import Any, AnyStr, Callable, Text
-=======
 from typing import AnyStr, Callable
->>>>>>> 803afc48
 
 from ._app import resource as _globalResourceMethod
 from ._resource import KleinResource as _KleinResource, ensure_utf8_bytes
