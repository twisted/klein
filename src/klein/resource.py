# -*- test-case-name: klein.test.test_resource.GlobalAppTests -*-

"""
This module, L{klein.resource}, serves two purposes:

    - It's the global C{resource()} method on the global L{klein.Klein}
      application.

    - It's the module where L{KleinResource} is defined.
"""
from sys import modules
from typing import Any, AnyStr, Callable, Text

from ._app import resource as _globalResourceMethod
from ._resource import KleinResource as _KleinResource, ensure_utf8_bytes

<<<<<<< HEAD
KleinResource = _KleinResource
=======
if TYPE_CHECKING:
    from typing import AnyStr, Callable, Text
>>>>>>> eb673fd0

    KleinResource = _KleinResource


class _SpecialModuleObject(object):
    """
    See the test in
    L{klein.test.test_resource.GlobalAppTests.test_weird_resource_situation}
    for an explanation.
    """

    __all__ = (
        "KleinResource",
        "ensure_utf8_bytes",
    )

    KleinResource = _KleinResource

<<<<<<< HEAD

    def __init__(self, preserve):
        # type: (Any) -> None
        self.__preserve__ = preserve


=======
>>>>>>> eb673fd0
    @property
    def ensure_utf8_bytes(self):
        # type: () -> Callable[[AnyStr], Text]
        return ensure_utf8_bytes

    def __call__(self):
        # type: () -> _KleinResource
        """
        Return an L{IResource} which suitably wraps this app.

        @returns: An L{IResource}
        """
        # Use the same docstring as the real implementation to reduce
        # confusion.
        return _globalResourceMethod()

    def __repr__(self):
        # type: () -> str
        """
        Give a special C{repr()} to make the dual purpose of this object clear.
        """
        return "<special bound method/module klein.resource>"


<<<<<<< HEAD
module = _SpecialModuleObject(modules[__name__])
modules[__name__] = module  # type: ignore[assignment]
=======
preserve = modules[__name__]
modules[__name__] = _SpecialModuleObject()  # type: ignore
modules[__name__].__preserve__ = preserve  # type: ignore
>>>>>>> eb673fd0
<|MERGE_RESOLUTION|>--- conflicted
+++ resolved
@@ -14,14 +14,7 @@
 from ._app import resource as _globalResourceMethod
 from ._resource import KleinResource as _KleinResource, ensure_utf8_bytes
 
-<<<<<<< HEAD
 KleinResource = _KleinResource
-=======
-if TYPE_CHECKING:
-    from typing import AnyStr, Callable, Text
->>>>>>> eb673fd0
-
-    KleinResource = _KleinResource
 
 
 class _SpecialModuleObject(object):
@@ -38,15 +31,10 @@
 
     KleinResource = _KleinResource
 
-<<<<<<< HEAD
-
     def __init__(self, preserve):
         # type: (Any) -> None
         self.__preserve__ = preserve
 
-
-=======
->>>>>>> eb673fd0
     @property
     def ensure_utf8_bytes(self):
         # type: () -> Callable[[AnyStr], Text]
@@ -71,11 +59,5 @@
         return "<special bound method/module klein.resource>"
 
 
-<<<<<<< HEAD
 module = _SpecialModuleObject(modules[__name__])
-modules[__name__] = module  # type: ignore[assignment]
-=======
-preserve = modules[__name__]
-modules[__name__] = _SpecialModuleObject()  # type: ignore
-modules[__name__].__preserve__ = preserve  # type: ignore
->>>>>>> eb673fd0
+modules[__name__] = module  # type: ignore[assignment]