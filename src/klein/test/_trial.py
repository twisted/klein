# Copyright (c) 2011-2019. See LICENSE for details.

"""
Extensions to L{twisted.trial}.
"""

from typing import Any

from twisted.trial.unittest import SynchronousTestCase

from zope.interface import Interface
from zope.interface.exceptions import Invalid
from zope.interface.verify import verifyObject


__all__ = ()


class TestCase(SynchronousTestCase):
    """
    Extensions to L{SynchronousTestCase}.
    """

<<<<<<< HEAD
=======
    if (twistedVersion.major, twistedVersion.minor) < (16, 4):

        def assertRegex(self, text, regex, msg=None):
            # type: (str, Any, str) -> None
            """
            Fail the test if a C{regexp} search of C{text} fails.

            @param text: Text which is under test.

            @param regex: A regular expression object or a string containing a
                regular expression suitable for use by re.search().

            @param msg: Text used as the error message on failure.
            """
            if sys.version_info[:2] > (2, 7):
                super(TestCase, self).assertRegex(text, regex, msg)
            else:
                # Python 2.7 has unittest.assertRegexpMatches() which was
                # renamed to unittest.assertRegex() in Python 3.2
                super(TestCase, self).assertRegexpMatches(text, regex, msg)

>>>>>>> eb673fd0
    def assertProvides(self, interface, obj):
        # type: (Interface, Any) -> None
        """
        Assert that a object provides an interface.

        @param interface: The interface the object is expected to provide.
        @param obj: The object to test.
        """
        try:
            self.assertTrue(verifyObject(interface, obj))
        except Invalid:
            self.fail("{} does not provide {}".format(obj, interface))<|MERGE_RESOLUTION|>--- conflicted
+++ resolved
@@ -21,30 +21,6 @@
     Extensions to L{SynchronousTestCase}.
     """
 
-<<<<<<< HEAD
-=======
-    if (twistedVersion.major, twistedVersion.minor) < (16, 4):
-
-        def assertRegex(self, text, regex, msg=None):
-            # type: (str, Any, str) -> None
-            """
-            Fail the test if a C{regexp} search of C{text} fails.
-
-            @param text: Text which is under test.
-
-            @param regex: A regular expression object or a string containing a
-                regular expression suitable for use by re.search().
-
-            @param msg: Text used as the error message on failure.
-            """
-            if sys.version_info[:2] > (2, 7):
-                super(TestCase, self).assertRegex(text, regex, msg)
-            else:
-                # Python 2.7 has unittest.assertRegexpMatches() which was
-                # renamed to unittest.assertRegex() in Python 3.2
-                super(TestCase, self).assertRegexpMatches(text, regex, msg)
-
->>>>>>> eb673fd0
     def assertProvides(self, interface, obj):
         # type: (Interface, Any) -> None
         """
