--- conflicted
+++ resolved
@@ -10,20 +10,12 @@
 from twisted.python.components import registerAdapter
 from twisted.trial import unittest
 
-<<<<<<< HEAD
+from .test_resource import requestMock
 from .util import EqualityTestsMixin
 from .. import Klein
 from .._app import KleinRequest
 from .._decorators import bindable, modified, originalName
 from .._interfaces import IKleinRequest
-=======
-from klein import Klein
-from klein._decorators import bindable, modified, originalName
-from klein.app import KleinRequest
-from klein.interfaces import IKleinRequest
-from klein.test.test_resource import requestMock
-from klein.test.util import EqualityTestsMixin
->>>>>>> 4c11557c
 
 
 
@@ -420,6 +412,7 @@
         mock_kr.assert_called_with(app)
         self.assertEqual(mock_kr.return_value, resource)
 
+
     def test_urlFor(self):
         """L{Klein.urlFor} builds an URL for an endpoint with parameters"""
 
