--- conflicted
+++ resolved
@@ -19,12 +19,6 @@
     def __eq__(self, other):
         return other.n == self.n
 
-<<<<<<< HEAD
-    def __repr__(self):
-        return f"<DummyRequest({self.n})>"
-
-=======
->>>>>>> bd47f6b1
 
 registerAdapter(KleinRequest, DummyRequest, IKleinRequest)
 
