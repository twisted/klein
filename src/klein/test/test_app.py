--- conflicted
+++ resolved
@@ -1,15 +1,7 @@
 from __future__ import absolute_import, division
 
 import sys
-<<<<<<< HEAD
-
-try:
-    from unittest.mock import Mock, patch
-except Exception:
-    from mock import Mock, patch  # type: ignore[misc]
-=======
 from unittest.mock import Mock, patch
->>>>>>> 1ddc143f
 
 from twisted.python.components import registerAdapter
 from twisted.trial import unittest
