--- conflicted
+++ resolved
@@ -1,9 +1,6 @@
 from sys import stdout
-<<<<<<< HEAD
 from typing import Any, List, Tuple
-=======
 from typing import cast
->>>>>>> ef3c2417
 from unittest.mock import Mock, patch
 
 from twisted.internet.interfaces import IReactorCore, IReactorTCP
@@ -21,14 +18,9 @@
 from .._interfaces import IKleinRequest
 
 
-<<<<<<< HEAD
-class DummyRequest:
-    def __init__(self, n: object) -> None:
-=======
 @implementer(IRequest)
 class DummyRequest:  # type: ignore[misc]  # incomplete interface
-    def __init__(self, n):
->>>>>>> ef3c2417
+    def __init__(self, n: object) -> None:
         self.n = n
 
     def __eq__(self, other: Any) -> bool:
