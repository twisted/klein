--- conflicted
+++ resolved
@@ -3,12 +3,8 @@
 from typing import cast
 from unittest.mock import Mock, patch
 
-<<<<<<< HEAD
 from twisted.internet.interfaces import IReactorCore, IReactorTCP
-=======
 from zope.interface import implementer
-
->>>>>>> 6395d702
 from twisted.python.components import registerAdapter
 from twisted.trial import unittest
 from twisted.web.iweb import IRequest
