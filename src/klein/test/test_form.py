<<<<<<< HEAD
from typing import Any, List, Text, Tuple, cast
=======
from typing import List, TYPE_CHECKING, Text, cast
>>>>>>> eb673fd0
from xml.etree import ElementTree

import attr

from treq import content
from treq.testing import StubTreq

from twisted.internet.defer import inlineCallbacks
from twisted.python.compat import nativeString
from twisted.trial.unittest import SynchronousTestCase
from twisted.web.iweb import IRequest
from twisted.web.template import Element, TagLoader, renderer, tags

from klein import Field, Form, Klein, RenderableForm, Requirer, SessionProcurer
from klein.interfaces import (
    ISession,
    ISessionStore,
    NoSuchSession,
    SessionMechanism,
    ValidationError,
)
from klein.storage.memory import MemorySessionStore


class DanglingField(Field):
    """
    A dangling field that, for some reason, doesn't remember its own name when
    told.
    """

    def maybeNamed(self, name):
        # type: (Text) -> Field
        return self


@attr.s(hash=False)
class TestObject(object):
    sessionStore = attr.ib(type=ISessionStore)  # type: ignore[misc]
    calls = attr.ib(attr.Factory(list), type=List)

    router = Klein()
    requirer = Requirer()

    @requirer.prerequisite([ISession])  # type: ignore[misc]
    @inlineCallbacks
    def procureASession(self, request):
        # type: (IRequest) -> Any
        try:
            yield (
                SessionProcurer(
                    self.sessionStore, secureTokenHeader=b"X-Test-Session"
                ).procureSession(request)
            )
        except NoSuchSession:
            # Intentionally slightly buggy - if a session can't be procured,
            # simply leave it out and rely on checkCSRF to ensure the session
            # component is present before proceeding.
            pass

    @requirer.require(
        router.route("/dangling-param", methods=["POST"]),
        dangling=DanglingField(lambda x: x, "text"),
    )
    def danglingParameter(self, dangling):
        # type: (str) -> None
        "..."

    @requirer.require(
        router.route("/handle", methods=["POST"]),
        name=Field.text(),
        value=Field.number(),
    )
    def handler(self, name, value):
        # type: (Text, float) -> bytes
        self.calls.append((name, value))
        return b"yay"

    @requirer.require(
        router.route("/handle-submit", methods=["POST"]),
        name=Field.text(),
        button=Field.submit(u"OK"),
    )
    def handlerWithSubmit(self, name, button):
        # type: (str, str) -> None
        """
        Form with a submit button.
        """

    @requirer.require(
        router.route("/password-field", methods=["POST"]), pw=Field.password()
    )
    def gotPassword(self, pw):
        # type: (Text) -> bytes
        self.calls.append(("password", pw))
        return b"password received"

    @requirer.require(
        router.route("/notrequired", methods=["POST"]),
        name=Field.text(),
        value=Field.number(required=False, default=7.0),
    )
    def notRequired(self, name, value):
        # type: (IRequest, Text, float) -> bytes
        self.calls.append((name, value))
        return b"okay"

    @requirer.require(
        router.route("/constrained", methods=["POST"]),
        goldilocks=Field.number(minimum=3, maximum=9),
    )
    def constrained(self, goldilocks):
        # type: (int) -> bytes
        self.calls.append(("constrained", goldilocks))
        return b"got it"

    @requirer.require(
        router.route("/render", methods=["GET"]),
        form=Form.rendererFor(handler, action=u"/handle"),
    )
    def renderer(self, form):
        # type: (IRequest, Form) -> Form
        return form

    @requirer.require(
        router.route("/render-submit", methods=["GET"]),
        form=Form.rendererFor(handlerWithSubmit, action=u"/handle-submit"),
    )
    def submitRenderer(self, form):
        # type: (IRequest, RenderableForm) -> RenderableForm
        return form

    @requirer.require(
        router.route("/render-custom", methods=["GET"]),
        form=Form.rendererFor(handler, action=u"/handle"),
    )
    def customFormRender(self, form):
        # type: (RenderableForm) -> Any
        """
        Include just the glue necessary for CSRF protection and let the
        application render the rest of the form.
        """
        return Element(loader=TagLoader(tags.html(tags.body(form.glue()))))

    @requirer.require(
        router.route("/render-cascade", methods=["GET"]),
        form=Form.rendererFor(handler, action=u"/handle"),
    )
    def cascadeRenderer(self, form):
        # type: (RenderableForm) -> RenderableForm

        class CustomElement(Element):
            @renderer
            def customize(self, request, tag):
                # type: (IRequest, Any) -> Any
                return tag("customized")

        form.validationErrors[form._form.fields[0]] = ValidationError(
            message=(tags.div(class_="checkme", render="customize"))
        )

        return CustomElement(loader=TagLoader(form))

    @requirer.require(
        router.route("/handle-validation", methods=["POST"]),
        value=Field.number(maximum=10),
    )
    def customValidation(self, value):
        # type: (int) -> None
        """
        never called.
        """

    @requirer.require(Form.onValidationFailureFor(customValidation))
    def customFailureHandling(self, values):
        # type: (RenderableForm) -> bytes
        """
        Handle validation failure.
        """
        self.calls.append(("validation", values))
        return b"~special~"

    @requirer.require(router.route("/handle-empty", methods=["POST"]),)
    def emptyHandler(self):
        # type: () -> bytes
        """
        Empty form handler; just for testing rendering.
        """

    @requirer.require(
        router.route("/render-empty", methods=["GET"]),
        form=Form.rendererFor(emptyHandler, action=u"/handle-empty"),
    )
    def emptyRenderer(self, form):
        # type: (RenderableForm) -> RenderableForm
        return form


def simpleFormRouter():
    # type: () -> Tuple[Klein, List[Tuple[str, int]]]
    """
    Create a simple router hooked up to a field handler.
    """
    router = Klein()
    requirer = Requirer()
    calls = []

    @requirer.require(
        router.route("/getme", methods=["GET"]),
        name=Field.text(),
        value=Field.number(),
        custom=Field(formInputType="number", converter=int, required=False),
    )
    def justGet(name, value, custom):
        # type: (str, int, int) -> bytes
        calls.append((name, value or custom))
        return b"got"

    return router, calls


class TestForms(SynchronousTestCase):
    """
    Tests for L{klein.Form} and associated tools.
    """

    def test_handling(self):
        # type: () -> None
        """
        A handler for a Form with Fields receives those fields as input, as
        passed by an HTTP client.
        """
        mem = MemorySessionStore()

        session = self.successResultOf(
            mem.newSession(True, SessionMechanism.Header)
        )

        to = TestObject(mem)
        stub = StubTreq(to.router.resource())
        response = self.successResultOf(
            stub.post(
                "https://localhost/handle",
                data=dict(name="hello", value="1234", ignoreme="extraneous"),
                headers={b"X-Test-Session": session.identifier},
            )
        )
        self.assertEqual(response.code, 200)
        self.assertEqual(self.successResultOf(content(response)), b"yay")
        self.assertEqual(to.calls, [(u"hello", 1234)])

    def test_handlingPassword(self):
        # type: () -> None
        """
        From the perspective of form handling, passwords are handled like
        strings.
        """
        mem = MemorySessionStore()

        session = self.successResultOf(
            mem.newSession(True, SessionMechanism.Header)
        )

        to = TestObject(mem)
        stub = StubTreq(to.router.resource())
        response = self.successResultOf(
            stub.post(
                "https://localhost/password-field",
                data=dict(pw="asdfjkl;"),
                headers={b"X-Test-Session": session.identifier},
            )
        )
        self.assertEqual(response.code, 200)
        self.assertEqual(
            self.successResultOf(content(response)), b"password received"
        )
        self.assertEqual(to.calls, [(u"password", u"asdfjkl;")])

    def test_numberConstraints(self):
        # type: () -> None
        """
        Number parameters have minimum and maximum validations and the object
        will not be called when the values exceed them.
        """
        mem = MemorySessionStore()

        session = self.successResultOf(
            mem.newSession(True, SessionMechanism.Header)
        )

        to = TestObject(mem)
        stub = StubTreq(to.router.resource())
        tooLow = self.successResultOf(
            stub.post(
                "https://localhost/constrained",
                data=dict(goldilocks="1"),
                headers={b"X-Test-Session": session.identifier},
            )
        )
        tooHigh = self.successResultOf(
            stub.post(
                "https://localhost/constrained",
                data=dict(goldilocks="20"),
                headers={b"X-Test-Session": session.identifier},
            )
        )
        justRight = self.successResultOf(
            stub.post(
                "https://localhost/constrained",
                data=dict(goldilocks="7"),
                headers={b"X-Test-Session": session.identifier},
            )
        )

        self.assertEqual(tooHigh.code, 400)
        self.assertEqual(tooLow.code, 400)
        self.assertEqual(justRight.code, 200)
        self.assertEqual(self.successResultOf(content(justRight)), b"got it")
        self.assertEqual(to.calls, [(u"constrained", 7)])

    def test_missingRequiredParameter(self):
        # type: () -> None
        """
        If required fields are missing, a default error form is presented and
        the form's handler is not called.
        """
        mem = MemorySessionStore()

        session = self.successResultOf(
            mem.newSession(True, SessionMechanism.Header)
        )

        to = TestObject(mem)
        stub = StubTreq(to.router.resource())
        response = self.successResultOf(
            stub.post(
                "https://localhost/handle",
                data=dict(),
                headers={b"X-Test-Session": session.identifier},
            )
        )
        self.assertEqual(response.code, 400)
        self.assertIn(
            b"a value was required but none was supplied",
            self.successResultOf(content(response)),
        )
        self.assertEqual(to.calls, [])

    def test_noName(self):
        # type: () -> None
        """
        A handler for a Form with a Field that doesn't have a name will return
        an error explaining the problem.
        """
        mem = MemorySessionStore()
        session = self.successResultOf(
            mem.newSession(True, SessionMechanism.Header)
        )
        to = TestObject(mem)
        stub = StubTreq(to.router.resource())
        response = self.successResultOf(
            stub.post(
                "https://localhost/dangling-param",
                data=dict(),
                headers={b"X-Test-Session": session.identifier},
            )
        )
        self.assertEqual(response.code, 500)
        errors = self.flushLoggedErrors(ValueError)
        self.assertEqual(len(errors), 1)
        self.assertIn(
            str(errors[0].value), "Cannot extract unnamed form field."
        )

    def test_handlingGET(self):
        # type: () -> None
        """
        A GET handler for a Form with Fields receives query parameters matching
        those field names as input.
        """
        router, calls = simpleFormRouter()

        stub = StubTreq(router.resource())

        response = self.successResultOf(
            stub.get(
                b"https://localhost/getme?name=hello,%20big+world&value=4321"
            )
        )
        self.assertEqual(response.code, 200)
        self.assertEqual(self.successResultOf(content(response)), b"got")
        self.assertEqual(calls, [(u"hello, big world", 4321)])

    def test_validatingParameters(self):
        # type: () -> None
        """
        When a parameter fails to validate - for example, a non-number passed
        to a numeric Field, the request fails with a 400 and the default
        validation failure handler displays a form which explains the error.
        """
        router, calls = simpleFormRouter()

        stub = StubTreq(router.resource())

        response = self.successResultOf(
            stub.get(
                b"https://localhost/getme?"
                b"name=hello,%20big+world&value=not+a+number"
            )
        )
        responseForm = self.successResultOf(content(response))
        self.assertEqual(response.code, 400)
        self.assertEqual(calls, [])
        responseForm = self.successResultOf(content(response))
        responseDom = ElementTree.fromstring(responseForm)
        errors = responseDom.findall(
            ".//*[@class='klein-form-validation-error']"
        )
        self.assertEqual(len(errors), 1)
        self.assertEquals(errors[0].text, "not a valid number")

    def test_customParameterValidation(self):
        # type: () -> None
        """
        When a custom parameter fails to validate by raising ValueError - for
        example, a non-number passed to a numeric Field, the request fails with
        a 400 and the default validation failure handler displays a form which
        explains the error.
        """
        router, calls = simpleFormRouter()

        stub = StubTreq(router.resource())

        response = self.successResultOf(
            stub.get(
                b"https://localhost/getme?"
                b"name=hello,%20big+world&value=0&custom=not+a+number"
            )
        )
        responseForm = self.successResultOf(content(response))
        self.assertEqual(response.code, 400)
        self.assertEqual(calls, [])
        responseForm = self.successResultOf(content(response))
        responseDom = ElementTree.fromstring(responseForm)
        errors = responseDom.findall(
            ".//*[@class='klein-form-validation-error']"
        )
        self.assertEqual(len(errors), 1)
        errorText = cast(str, errors[0].text)
        self.assertIsNot(errorText, None)
        self.assertTrue(
            errorText.startswith("invalid literal for int() with base 10: ")
        )
        # Peculiar 2-step assert because pypy2 (invalidly) sticks a 'u' in
        # there.
        self.assertTrue(errorText.endswith("'not a number'"))

    def test_handlingJSON(self):
        # type: () -> None
        """
        A handler for a form with Fields receives those fields as input, as
        passed by an HTTP client that submits a JSON POST body.
        """
        mem = MemorySessionStore()

        session = self.successResultOf(
            mem.newSession(True, SessionMechanism.Header)
        )

        to = TestObject(mem)
        stub = StubTreq(to.router.resource())
        response = self.successResultOf(
            stub.post(
                "https://localhost/handle",
                json=dict(name="hello", value="1234", ignoreme="extraneous"),
                headers={u"X-Test-Session": session.identifier},
            )
        )
        self.assertEqual(response.code, 200)
        self.assertEqual(self.successResultOf(content(response)), b"yay")
        self.assertEqual(to.calls, [(u"hello", 1234)])

    def test_missingOptionalParameterJSON(self):
        # type: () -> None
        """
        If a required Field is missing from the JSON body, its default value is
        used.
        """
        mem = MemorySessionStore()

        session = self.successResultOf(
            mem.newSession(True, SessionMechanism.Header)
        )

        to = TestObject(mem)
        stub = StubTreq(to.router.resource())
        response = self.successResultOf(
            stub.post(
                "https://localhost/notrequired",
                json=dict(name="one"),
                headers={b"X-Test-Session": session.identifier},
            )
        )
        response2 = self.successResultOf(
            stub.post(
                "https://localhost/notrequired",
                json=dict(name="two", value=2),
                headers={b"X-Test-Session": session.identifier},
            )
        )
        self.assertEqual(response.code, 200)
        self.assertEqual(response2.code, 200)
        self.assertEqual(self.successResultOf(content(response)), b"okay")
        self.assertEqual(self.successResultOf(content(response2)), b"okay")
        self.assertEqual(to.calls, [(u"one", 7.0), (u"two", 2.0)])

    def test_rendering(self):
        # type: () -> None
        """
        When a route requires form fields, it renders a form with those fields.
        """
        mem = MemorySessionStore()

        session = self.successResultOf(
            mem.newSession(True, SessionMechanism.Header)
        )

        stub = StubTreq(TestObject(mem).router.resource())
        response = self.successResultOf(
            stub.get(
                "https://localhost/render",
                headers={b"X-Test-Session": session.identifier},
            )
        )
        self.assertEqual(response.code, 200)
        self.assertIn(
            response.headers.getRawHeaders(b"content-type")[0], b"text/html"
        )
        responseDom = ElementTree.fromstring(
            self.successResultOf(content(response))
        )
        submitButton = responseDom.findall(".//*[@type='submit']")
        self.assertEqual(len(submitButton), 1)
        self.assertEqual(
            submitButton[0].attrib["name"], "__klein_auto_submit__"
        )

    def test_renderingExplicitSubmit(self):
        # type: () -> None
        """
        When a form renderer specifies a submit button, no automatic submit
        button is rendered.
        """
        mem = MemorySessionStore()

        session = self.successResultOf(
            mem.newSession(True, SessionMechanism.Header)
        )

        stub = StubTreq(TestObject(mem).router.resource())
        response = self.successResultOf(
            stub.get(
                "https://localhost/render-submit",
                headers={b"X-Test-Session": session.identifier},
            )
        )
        self.assertEqual(response.code, 200)
        self.assertIn(
            response.headers.getRawHeaders(b"content-type")[0], b"text/html"
        )
        responseDom = ElementTree.fromstring(
            self.successResultOf(content(response))
        )
        submitButton = responseDom.findall(".//*[@type='submit']")
        self.assertEqual(len(submitButton), 1)
        self.assertEqual(submitButton[0].attrib["name"], "button")

    def test_renderingFormGlue(self):
        # type: () -> None
        """
        When a form renderer renders just the glue, none of the rest of the
        form is included.
        """
        mem = MemorySessionStore()

        session = self.successResultOf(
            mem.newSession(True, SessionMechanism.Header)
        )

        stub = StubTreq(TestObject(mem).router.resource())
        response = self.successResultOf(
            stub.get(
                "https://localhost/render-custom",
                headers={b"X-Test-Session": session.identifier},
            )
        )
        self.assertEqual(response.code, 200)
        self.assertIn(
            response.headers.getRawHeaders(b"content-type")[0], b"text/html"
        )
        responseDom = ElementTree.fromstring(
            self.successResultOf(content(response))
        )
        submitButton = responseDom.findall(".//*[@type='submit']")
        self.assertEqual(len(submitButton), 0)
        protectionField = responseDom.findall(
            ".//*[@name='__csrf_protection__']"
        )
        self.assertEqual(protectionField[0].attrib["value"], session.identifier)

    def test_renderingEmptyForm(self):
        # type: () -> None
        """
        When a form renderer specifies a submit button, no automatic submit
        button is rendered.
        """
        mem = MemorySessionStore()

        session = self.successResultOf(
            mem.newSession(True, SessionMechanism.Header)
        )

        stub = StubTreq(TestObject(mem).router.resource())
        response = self.successResultOf(
            stub.get(
                "https://localhost/render-empty",
                headers={b"X-Test-Session": session.identifier},
            )
        )
        self.assertEqual(response.code, 200)
        self.assertIn(
            response.headers.getRawHeaders(b"content-type")[0], b"text/html"
        )
        responseDom = ElementTree.fromstring(
            self.successResultOf(content(response))
        )
        submitButton = responseDom.findall(".//*[@type='submit']")
        self.assertEqual(len(submitButton), 1)
        self.assertEqual(
            submitButton[0].attrib["name"], "__klein_auto_submit__"
        )
        protectionField = responseDom.findall(
            ".//*[@name='__csrf_protection__']"
        )
        self.assertEqual(protectionField[0].attrib["value"], session.identifier)

    def test_renderLookupError(self):
        # type: () -> None
        """
        RenderableForm raises L{MissingRenderMethod} if anything attempst to
        look up a render method on it.
        """
        mem = MemorySessionStore()

        session = self.successResultOf(
            mem.newSession(True, SessionMechanism.Header)
        )

        stub = StubTreq(TestObject(mem).router.resource())
        response = self.successResultOf(
            stub.get(
                "https://localhost/render-cascade",
                headers={b"X-Test-Session": session.identifier},
            )
        )
        self.assertEqual(response.code, 200)
        # print(self.successResultOf(response.content()).decode('utf-8'))
        failures = self.flushLoggedErrors()
        self.assertEqual(len(failures), 1)
        self.assertIn("MissingRenderMethod", str(failures[0]))

    def test_customValidationHandling(self):
        # type: () -> None
        """
        L{Form.onValidationFailureFor} handles form validation failures by
        handing its thing a renderable form.
        """
        mem = MemorySessionStore()

        session = self.successResultOf(
            mem.newSession(True, SessionMechanism.Header)
        )

        testobj = TestObject(mem)
        stub = StubTreq(testobj.router.resource())
        response = self.successResultOf(
            stub.post(
                "https://localhost/handle-validation",
                headers={b"X-Test-Session": session.identifier},
                json={"value": 300},
            )
        )
        self.assertEqual(response.code, 200)
        self.assertIn(
            response.headers.getRawHeaders(b"content-type")[0], b"text/html"
        )
        responseText = self.successResultOf(content(response))
        self.assertEqual(responseText, b"~special~")
        self.assertEqual(
            [
                (k.pythonArgumentName, v)
                for k, v in testobj.calls[-1][1].prevalidationValues.items()
            ],
            [("value", 300)],
        )

    def test_renderingWithNoSessionYet(self):
        # type: () -> None
        """
        When a route is rendered with no session, it sets a cookie to establish
        a new session.
        """
        mem = MemorySessionStore()
        stub = StubTreq(TestObject(mem).router.resource())
        response = self.successResultOf(stub.get("https://localhost/render"))
        self.assertEqual(response.code, 200)
        setCookie = response.cookies()["Klein-Secure-Session"]
        expected = 'value="{}"'.format(setCookie)
        actual = self.successResultOf(content(response))
        if not isinstance(expected, bytes):
            actual = actual.decode("utf-8")
        self.assertIn(expected, actual)

    def test_noSessionPOST(self):
        # type: () -> None
        """
        An unauthenticated, CSRF-protected form will return a 403 Forbidden
        status code.
        """
        mem = MemorySessionStore()
        to = TestObject(mem)
        stub = StubTreq(to.router.resource())
        response = self.successResultOf(
            stub.post(
                "https://localhost/handle",
                data=dict(name="hello", value="1234"),
            )
        )
        self.assertEqual(to.calls, [])
        self.assertEqual(response.code, 403)
        self.assertIn(b"CSRF", self.successResultOf(content(response)))

    def test_cookieNoToken(self):
        # type: () -> None
        """
        A cookie-authenticated, CSRF-protected form will return a 403 Forbidden
        status code when a CSRF protection token is not supplied.
        """
        mem = MemorySessionStore()
        session = self.successResultOf(
            mem.newSession(True, SessionMechanism.Cookie)
        )
        to = TestObject(mem)
        stub = StubTreq(to.router.resource())
        response = self.successResultOf(
            stub.post(
                "https://localhost/handle",
                data=dict(name="hello", value="1234", ignoreme="extraneous"),
                cookies={
                    "Klein-Secure-Session": nativeString(session.identifier)
                },
            )
        )
        self.assertEqual(to.calls, [])
        self.assertEqual(response.code, 403)
        self.assertIn(b"CSRF", self.successResultOf(content(response)))

    def test_cookieWithToken(self):
        # type: () -> None
        """
        A cookie-authenticated, CRSF-protected form will call the form as
        expected.
        """
        mem = MemorySessionStore()
        session = self.successResultOf(
            mem.newSession(True, SessionMechanism.Cookie)
        )
        to = TestObject(mem)
        stub = StubTreq(to.router.resource())
        response = self.successResultOf(
            stub.post(
                "https://localhost/handle",
                data=dict(
                    name="hello",
                    value="1234",
                    ignoreme="extraneous",
                    __csrf_protection__=session.identifier,
                ),
                cookies={
                    "Klein-Secure-Session": nativeString(session.identifier)
                },
            )
        )
        self.assertEqual(to.calls, [("hello", 1234)])
        self.assertEqual(response.code, 200)
        self.assertIn(b"yay", self.successResultOf(content(response)))<|MERGE_RESOLUTION|>--- conflicted
+++ resolved
@@ -1,8 +1,4 @@
-<<<<<<< HEAD
 from typing import Any, List, Text, Tuple, cast
-=======
-from typing import List, TYPE_CHECKING, Text, cast
->>>>>>> eb673fd0
 from xml.etree import ElementTree
 
 import attr
