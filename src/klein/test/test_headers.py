# -*- test-case-name: klein.test.test_headers -*-
# Copyright (c) 2011-2019. See LICENSE for details.

"""
Tests for L{klein._headers}.
"""

from abc import ABC, abstractmethod
from collections import defaultdict
from typing import AnyStr, Dict, Iterable, List, Optional, Tuple, cast

from hypothesis import given
from hypothesis.strategies import binary, iterables, text, tuples

from ._strategies import ascii_text, latin1_text
from ._trial import TestCase
from .._headers import (
    FrozenHTTPHeaders,
    HEADER_NAME_ENCODING,
    HEADER_VALUE_ENCODING,
    IHTTPHeaders,
    IMutableHTTPHeaders,
    MutableHTTPHeaders,
    RawHeaders,
    getFromRawHeaders,
    headerNameAsBytes,
    headerNameAsText,
    headerValueAsBytes,
    headerValueAsText,
    normalizeHeaderName,
    normalizeRawHeaders,
    normalizeRawHeadersFrozen,
)


__all__ = ()


def encodeName(name: str) -> Optional[bytes]:
    return name.encode(HEADER_NAME_ENCODING)


def encodeValue(name: str) -> Optional[bytes]:
    return name.encode(HEADER_VALUE_ENCODING)


def decodeName(name: bytes) -> str:
    return name.decode(HEADER_NAME_ENCODING)


def decodeValue(name: bytes) -> str:
    return name.decode(HEADER_VALUE_ENCODING)


def headerValueSanitize(value: AnyStr) -> AnyStr:
    """
    Sanitize a header value by replacing linear whitespace with spaces.
    """
    if isinstance(value, bytes):
        lws = [b"\r\n", b"\r", b"\n"]
        space = b" "
    else:
        lws = ["\r\n", "\r", "\n"]
        space = " "
    for lw in lws:
        value = value.replace(lw, space)
    return value


class EncodingTests(TestCase):
    """
    Tests for encoding support in L{klein._headers}.
    """

    @given(binary())
    def test_headerNameAsBytesWithBytes(self, name: bytes) -> None:
        """
        L{headerNameAsBytes} passes through L{bytes}.
        """
        self.assertIdentical(headerNameAsBytes(name), name)

    @given(latin1_text(min_size=1))
    def test_headerNameAsBytesWithText(self, name: str) -> None:
        """
        L{headerNameAsBytes} encodes L{str} using L{HEADER_NAME_ENCODING}.
        """
        rawName = encodeName(name)
        self.assertEqual(headerNameAsBytes(name), rawName)

    @given(binary())
    def test_headerNameAsTextWithBytes(self, name: bytes) -> None:
        """
        L{headerNameAsText} decodes L{bytes} using L{HEADER_NAME_ENCODING}.
        """
        self.assertEqual(headerNameAsText(name), decodeName(name))

    @given(text(min_size=1))
    def test_headerNameAsTextWithText(self, name: str) -> None:
        """
        L{headerNameAsText} passes through L{str}.
        """
        self.assertIdentical(headerNameAsText(name), name)

    @given(binary())
    def test_headerValueAsBytesWithBytes(self, value: bytes) -> None:
        """
        L{headerValueAsBytes} passes through L{bytes}.
        """
        self.assertIdentical(headerValueAsBytes(value), value)

    @given(latin1_text(min_size=1))
    def test_headerValueAsBytesWithText(self, value: str) -> None:
        """
        L{headerValueAsBytes} encodes L{str} using L{HEADER_VALUE_ENCODING}.
        """
        rawValue = encodeValue(value)
        self.assertEqual(headerValueAsBytes(value), rawValue)

    @given(binary())
    def test_headerValueAsTextWithBytes(self, value: bytes) -> None:
        """
        L{headerValueAsText} decodes L{bytes} using L{HEADER_VALUE_ENCODING}.
        """
        self.assertEqual(headerValueAsText(value), decodeValue(value))

    @given(text(min_size=1))
    def test_headerValueAsTextWithText(self, value: str) -> None:
        """
        L{headerValueAsText} passes through L{str}.
        """
        self.assertIdentical(headerValueAsText(value), value)


class HeaderNameNormalizationTests(TestCase):
    """
    Tests for header name normalization.
    """

    def test_normalizeLowerCase(self) -> None:
        """
        L{normalizeHeaderName} normalizes header names to lower case.
        """
        self.assertEqual(normalizeHeaderName("FooBar"), "foobar")


class RawHeadersConversionTests(TestCase):
    """
    Tests for L{normalizeRawHeaders}.
    """

    def test_pairWrongLength(self) -> None:
        """
        L{normalizeRawHeaders} raises L{ValueError} if the C{headerPairs}
        argument is not an iterable of 2-item iterables.
        """
        for invalidPair in ((b"k",), (b"k", b"v", b"x")):
            e = self.assertRaises(
                ValueError,
                tuple,
                normalizeRawHeaders(
                    cast(Iterable[Iterable[bytes]], (invalidPair,))
                ),
            )
            self.assertEqual(str(e), "header pair must be a 2-item iterable")

    @given(latin1_text())
    def test_pairNameText(self, name: str) -> None:
        """
        L{normalizeRawHeaders} converts ISO-8859-1-encodable text names into
        bytes.
        """
        rawHeaders = ((name, b"value"),)
        normalized = tuple(normalizeRawHeaders(rawHeaders))

        self.assertEqual(
            normalized,
            ((normalizeHeaderName(headerNameAsBytes(name)), b"value"),),
        )

    @given(latin1_text())
    def test_pairValueText(self, value: str) -> None:
        """
        L{normalizeRawHeaders} converts ISO-8859-1-encodable text values into
        bytes.
        """
        rawHeaders = ((b"name", value),)
        normalized = tuple(normalizeRawHeaders(rawHeaders))

        self.assertEqual(normalized, ((b"name", headerValueAsBytes(value)),))


<<<<<<< HEAD
class GetValuesTestsMixIn:
=======
class GetValuesTestsMixIn(ABC):
>>>>>>> bd47f6b1
    """
    Tests for utilities that access data from the C{RawHeaders} internal
    representation.
    """

    @abstractmethod
    def getValues(
        self, rawHeaders: RawHeaders, name: AnyStr
    ) -> Iterable[AnyStr]:
        """
        Look up the values for the given header name from the given raw
        headers.

        This is called by the other tests in this mix-in class to allow test
        cases that use it to specify how to perform this look-up in the
        implementation being tested.
        """
<<<<<<< HEAD
        raise NotImplementedError(
            f"{self.__class__} must implement getValues()"
        )
=======
>>>>>>> bd47f6b1

    def test_getBytesName(self) -> None:
        """
        C{getValues} returns an iterable of L{bytes} values for the
        given L{bytes} header name.
        """
        rawHeaders = ((b"a", b"1"), (b"b", b"2"), (b"c", b"3"), (b"B", b"TWO"))

        normalized: Dict[bytes, List[bytes]] = defaultdict(list)
        for name, value in rawHeaders:
            normalized[normalizeHeaderName(name)].append(value)

        for name, values in normalized.items():
            cast(TestCase, self).assertEqual(
                list(self.getValues(rawHeaders, name)),
                values,
                f"header name: {name!r}",
            )

    def headerNormalize(self, value: str) -> str:
        """
        Test hook for the normalization of header text values, which is a
        behavior Twisted has changed after version 18.9.0.
        """
        return value

    @given(iterables(tuples(ascii_text(min_size=1), latin1_text())))
    def test_getTextName(self, textPairs: Iterable[Tuple[str, str]]) -> None:
        """
        C{getValues} returns an iterable of L{str} values for
        the given L{str} header name.

        This test only inserts Latin1 text into the header values, which is
        valid data.
        """
        textHeaders = tuple(
            (name, headerValueSanitize(value)) for name, value in textPairs
        )

        textValues: Dict[str, List[str]] = defaultdict(list)
        for name, value in textHeaders:
            textValues[normalizeHeaderName(name)].append(value)

        rawHeaders = tuple(
            (headerNameAsBytes(name), headerValueAsBytes(value))
            for name, value in textHeaders
        )

        for name, _values in textValues.items():
            cast(TestCase, self).assertEqual(
                list(self.getValues(rawHeaders, name)),
                [self.headerNormalize(value) for value in _values],
                f"header name: {name!r}",
            )

    @given(iterables(tuples(ascii_text(min_size=1), binary())))
    def test_getTextNameBinaryValues(
        self, pairs: Iterable[Tuple[str, bytes]]
    ) -> None:
        """
        C{getValues} returns an iterable of L{str} values for
        the given L{str} header name.

        This test only inserts binary data into the header values, which
        includes invalid data if you are a sane person, but arguably
        technically valid if you read the spec because the spec is unclear
        about header encodings, so we made sure that works also, if only sort
        of.
        """
        rawHeaders = tuple(
            (headerNameAsBytes(name), headerValueSanitize(value))
            for name, value in pairs
        )

        binaryValues: Dict[str, List[bytes]] = defaultdict(list)
        for name, value in rawHeaders:
            binaryValues[headerNameAsText(normalizeHeaderName(name))].append(
                value
            )

        for textName, values in binaryValues.items():
            cast(TestCase, self).assertEqual(
                tuple(self.getValues(rawHeaders, textName)),
                tuple(
                    self.headerNormalize(headerValueAsText(value))
                    for value in values
                ),
                f"header name: {textName!r}",
            )

    def test_getInvalidNameType(self) -> None:
        """
        C{getValues} raises L{TypeError} when the given header name is of an
        unknown type.
        """
        e = cast(TestCase, self).assertRaises(
            TypeError, self.getValues, (), object()
        )
        cast(TestCase, self).assertRegex(
            str(e), "name <object object at 0x[0-9a-f]+> must be str or bytes"
        )


class RawHeadersReadTests(GetValuesTestsMixIn, TestCase):
    """
    Tests for utilities that access data from the "headers tartare" internal
    representation.
    """

    def getValues(
        self, rawHeaders: RawHeaders, name: AnyStr
    ) -> Iterable[AnyStr]:
        return getFromRawHeaders(normalizeRawHeadersFrozen(rawHeaders), name)


class FrozenHTTPHeadersTests(GetValuesTestsMixIn, TestCase):
    """
    Tests for L{FrozenHTTPHeaders}.
    """

    def getValues(
        self, rawHeaders: RawHeaders, name: AnyStr
    ) -> Iterable[AnyStr]:
        headers = FrozenHTTPHeaders(rawHeaders=rawHeaders)
        return headers.getValues(name=name)

    def test_interface(self) -> None:
        """
        L{FrozenHTTPHeaders} implements L{IHTTPHeaders}.
        """
        headers = FrozenHTTPHeaders(rawHeaders=())
        self.assertProvides(IHTTPHeaders, headers)

    def test_defaultHeaders(self) -> None:
        """
        L{FrozenHTTPHeaders.rawHeaders} is empty by default.
        """
        headers = FrozenHTTPHeaders()
        self.assertEqual(headers.rawHeaders, ())


class MutableHTTPHeadersTestsMixIn(GetValuesTestsMixIn, ABC):
    """
    Tests for L{IMutableHTTPHeaders} implementations.
    """

    def assertRawHeadersEqual(
        self, rawHeaders1: RawHeaders, rawHeaders2: RawHeaders
    ) -> None:
        cast(TestCase, self).assertEqual(rawHeaders1, rawHeaders2)

    @abstractmethod
    def headers(self, rawHeaders: RawHeaders) -> IMutableHTTPHeaders:
<<<<<<< HEAD
        raise NotImplementedError(f"{self.__class__} must implement headers()")
=======
        """
        Given a L{RawHeaders}, return an L{IMutableHTTPHeaders}.
        """
>>>>>>> bd47f6b1

    def getValues(
        self, rawHeaders: RawHeaders, name: AnyStr
    ) -> Iterable[AnyStr]:
        headers = self.headers(rawHeaders=rawHeaders)
        return headers.getValues(name=name)

    def test_interface(self) -> None:
        """
        Class implements L{IMutableHTTPHeaders}.
        """
        headers = self.headers(rawHeaders=())
        cast(TestCase, self).assertProvides(IMutableHTTPHeaders, headers)

    def test_rawHeaders(self) -> None:
        """
        L{IMutableHTTPHeaders.rawHeaders} equals the raw headers passed at init
        time as a tuple.
        """
        rawHeaders = [(b"a", b"1"), (b"b", b"2"), (b"c", b"3")]
        headers = self.headers(rawHeaders=rawHeaders)
        self.assertRawHeadersEqual(headers.rawHeaders, tuple(rawHeaders))

    def test_removeBytesName(self) -> None:
        """
        L{IMutableHTTPHeaders.remove} removes all values for the given L{bytes}
        header name.
        """
        rawHeaders = ((b"a", b"1"), (b"b", b"2a"), (b"c", b"3"), (b"b", b"2b"))
        headers = self.headers(rawHeaders=rawHeaders)
        headers.remove(name=b"b")

        self.assertRawHeadersEqual(
            headers.rawHeaders, ((b"a", b"1"), (b"c", b"3"))
        )

    def test_removeTextName(self) -> None:
        """
        L{IMutableHTTPHeaders.remove} removes all values for the given L{str}
        header name.
        """
        rawHeaders = ((b"a", b"1"), (b"b", b"2a"), (b"c", b"3"), (b"b", b"2b"))
        headers = self.headers(rawHeaders=rawHeaders)
        headers.remove(name="b")

        self.assertRawHeadersEqual(
            headers.rawHeaders, ((b"a", b"1"), (b"c", b"3"))
        )

    def test_removeInvalidNameType(self) -> None:
        """
        L{IMutableHTTPHeaders.remove} raises L{TypeError} when the given header
        name is of an unknown type.
        """
        headers = self.headers(rawHeaders=())

        e = cast(TestCase, self).assertRaises(
            TypeError, headers.remove, object()
        )
        cast(TestCase, self).assertRegex(
            str(e), "name <object object at 0x[0-9a-f]+> must be str or bytes"
        )

    def test_addValueBytesName(self) -> None:
        """
        L{IMutableHTTPHeaders.addValue} adds the given L{bytes} value for the
        given L{bytes} header name.
        """
        rawHeaders = ((b"a", b"1"), (b"b", b"2a"))
        headers = self.headers(rawHeaders=rawHeaders)
        headers.addValue(name=b"b", value=b"2b")

        self.assertRawHeadersEqual(
            headers.rawHeaders, ((b"a", b"1"), (b"b", b"2a"), (b"b", b"2b"))
        )

    def test_addValueTextName(self) -> None:
        """
        L{IMutableHTTPHeaders.addValue} adds the given L{str} value for the
        given L{str} header name.
        """
        rawHeaders = ((b"a", b"1"), (b"b", b"2a"))
        headers = self.headers(rawHeaders=rawHeaders)
        headers.addValue(name="b", value="2b")

        self.assertRawHeadersEqual(
            headers.rawHeaders, ((b"a", b"1"), (b"b", b"2a"), (b"b", b"2b"))
        )

    def test_addValueBytesNameTextValue(self) -> None:
        """
        L{IMutableHTTPHeaders.addValue} raises L{TypeError} when the given
        header name is L{bytes} and the given value is L{str}.
        """
        headers = self.headers(rawHeaders=())

        e = cast(TestCase, self).assertRaises(
            TypeError, headers.addValue, b"a", "1"
        )
        cast(TestCase, self).assertRegex(
            str(e), "value u?'1' must be bytes to match name b?'a'"
        )

    def test_addValueTextNameBytesValue(self) -> None:
        """
        L{IMutableHTTPHeaders.addValue} raises L{TypeError} when the given
        header name is L{str} and the given value is L{bytes}.
        """
        headers = self.headers(rawHeaders=())

        e = cast(TestCase, self).assertRaises(
            TypeError, headers.addValue, "a", b"1"
        )
        cast(TestCase, self).assertRegex(
            str(e), "value b?'1' must be str to match name u?'a'"
        )

    def test_addValueInvalidNameType(self) -> None:
        """
        L{IMutableHTTPHeaders.addValue} raises L{TypeError} when the given
        header name is of an unknown type.
        """
        headers = self.headers(rawHeaders=())

        e = cast(TestCase, self).assertRaises(
            TypeError, headers.addValue, object(), b"1"
        )
        cast(TestCase, self).assertRegex(
            str(e), "name <object object at 0x[0-9a-f]+> must be str or bytes"
        )


class MutableHTTPHeadersTests(MutableHTTPHeadersTestsMixIn, TestCase):
    """
    Tests for L{MutableHTTPHeaders}.
    """

    def headers(self, rawHeaders: RawHeaders) -> IMutableHTTPHeaders:
        return MutableHTTPHeaders(rawHeaders=rawHeaders)

    def test_defaultHeaders(self) -> None:
        """
        L{MutableHTTPHeaders.rawHeaders} is empty by default.
        """
        headers = MutableHTTPHeaders()
        self.assertEqual(headers.rawHeaders, ())<|MERGE_RESOLUTION|>--- conflicted
+++ resolved
@@ -189,11 +189,7 @@
         self.assertEqual(normalized, ((b"name", headerValueAsBytes(value)),))
 
 
-<<<<<<< HEAD
-class GetValuesTestsMixIn:
-=======
 class GetValuesTestsMixIn(ABC):
->>>>>>> bd47f6b1
     """
     Tests for utilities that access data from the C{RawHeaders} internal
     representation.
@@ -211,12 +207,6 @@
         cases that use it to specify how to perform this look-up in the
         implementation being tested.
         """
-<<<<<<< HEAD
-        raise NotImplementedError(
-            f"{self.__class__} must implement getValues()"
-        )
-=======
->>>>>>> bd47f6b1
 
     def test_getBytesName(self) -> None:
         """
@@ -370,13 +360,9 @@
 
     @abstractmethod
     def headers(self, rawHeaders: RawHeaders) -> IMutableHTTPHeaders:
-<<<<<<< HEAD
-        raise NotImplementedError(f"{self.__class__} must implement headers()")
-=======
         """
         Given a L{RawHeaders}, return an L{IMutableHTTPHeaders}.
         """
->>>>>>> bd47f6b1
 
     def getValues(
         self, rawHeaders: RawHeaders, name: AnyStr
