--- conflicted
+++ resolved
@@ -1,11 +1,7 @@
 import os
 from io import BytesIO
-<<<<<<< HEAD
 from types import MappingProxyType
 from typing import Any, List, Mapping, Optional, Sequence
-=======
-from typing import Callable, List, Mapping, Optional, Sequence, cast
->>>>>>> 4bc61cd6
 from unittest.mock import Mock, call
 from urllib.parse import parse_qs
 
@@ -36,7 +32,6 @@
 )
 
 
-<<<<<<< HEAD
 emptyMapping: Mapping[Any, Any] = MappingProxyType({})
 
 
@@ -92,49 +87,6 @@
 
     def registerProducer(self, producer: IProducer, streaming: bool) -> None:
         self.producer = producer
-=======
-def requestMock(
-    path: bytes,
-    method: bytes = b"GET",
-    host: bytes = b"localhost",
-    port: int = 8080,
-    isSecure: bool = False,
-    body: bytes = b"",
-    headers: Optional[Mapping[bytes, Sequence[bytes]]] = None,
-) -> IRequest:
-    if not headers:
-        headers = {}
-
-    if not body:
-        body = b""
-
-    path, qpath = (path.split(b"?", 1) + [b""])[:2]
-
-    request = Request(DummyChannel(), False)
-    request.site = Mock(Site)
-    request.gotLength(len(body))
-    request.content = BytesIO()
-    request.content.write(body)
-    request.content.seek(0)
-    request.args = parse_qs(qpath)
-    request.requestHeaders = Headers(headers)
-    request.setHost(host, port, isSecure)
-    request.uri = path
-    request.prepath = []
-    request.postpath = path.split(b"/")[1:]
-    request.method = method
-    request.clientproto = b"HTTP/1.1"
-
-    request.setHeader = Mock(wraps=request.setHeader)
-    request.setResponseCode = Mock(wraps=request.setResponseCode)
-
-    request._written = BytesIO()
-    request.finishCount = 0
-    request.writeCount = 0
-
-    def registerProducer(producer: IProducer, streaming: bool) -> None:
-        request.producer = producer
->>>>>>> 4bc61cd6
         for _ in range(2):
             if self.producer:
                 # type note: server.Request.registerProducer takes an IProducer,
@@ -143,19 +95,11 @@
                 # IPushProducer.
                 self.producer.resumeProducing()  # type: ignore[attr-defined]
 
-<<<<<<< HEAD
     def unregisterProducer(self) -> None:
         self.producer = None
 
     def finish(self) -> None:
         self.finishCount += 1
-=======
-    def unregisterProducer() -> None:
-        request.producer = None
-
-    def finish() -> None:
-        request.finishCount += 1
->>>>>>> 4bc61cd6
 
         if not self.startedWriting:
             self.write(b"")
@@ -164,15 +108,9 @@
             self.finished = True
             self._cleanup()
 
-<<<<<<< HEAD
     def write(self, data: bytes) -> None:
         self.writeCount += 1
         self.startedWriting = True
-=======
-    def write(data: bytes) -> None:
-        request.writeCount += 1
-        request.startedWriting = True
->>>>>>> 4bc61cd6
 
         if not self.finished:
             self._written.write(data)
@@ -182,24 +120,8 @@
                 "Request.finish was called."
             )
 
-<<<<<<< HEAD
     def getWrittenData(self) -> bytes:
         return self._written.getvalue()
-=======
-    def getWrittenData() -> bytes:
-        return cast(BytesIO, request._written).getvalue()
-
-    request.finish = finish
-    request.write = write
-    request.getWrittenData = getWrittenData
-
-    request.registerProducer = registerProducer
-    request.unregisterProducer = unregisterProducer
-
-    request.processingFailed = Mock(wraps=request.processingFailed)
-
-    return request
->>>>>>> 4bc61cd6
 
 
 def _render(
@@ -1207,17 +1129,12 @@
 
         request.connectionLost(ConnectionLost())
 
-<<<<<<< HEAD
         def _cb(result):
             processingFailed = request.processingFailed
             self.assertEqual(
                 processingFailed.call_count,  # type: ignore[attr-defined]
                 0,
             )
-=======
-        def _cb(result: object) -> None:
-            self.assertEqual(request.processingFailed.call_count, 0)
->>>>>>> 4bc61cd6
 
         d.addErrback(lambda f: f.trap(ConnectionLost))
         d.addCallback(_cb)
