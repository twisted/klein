import os
from io import BytesIO
from typing import List, Mapping, Optional, Sequence
from unittest.mock import Mock, call
from urllib.parse import parse_qs

from twisted.internet.defer import CancelledError, Deferred, fail, succeed
from twisted.internet.error import ConnectionLost
from twisted.internet.unix import Server
from twisted.python.failure import Failure
from twisted.trial.unittest import SynchronousTestCase
from twisted.web import server
from twisted.web.http_headers import Headers
from twisted.web.iweb import IRequest
from twisted.web.resource import Resource
from twisted.web.static import File
from twisted.web.template import Element, XMLString, renderer
from twisted.web.test.test_web import DummyChannel

from werkzeug.exceptions import NotFound

from .util import EqualityTestsMixin
from .. import Klein, KleinRenderable
from .._interfaces import IKleinRequest
from .._resource import (
    KleinResource,
    _URLDecodeError,
    _extractURLparts,
    ensure_utf8_bytes,
)


def requestMock(
    path: bytes,
    method: bytes = b"GET",
    host: bytes = b"localhost",
    port: int = 8080,
    isSecure: bool = False,
    body: bytes = b"",
    headers: Optional[Mapping[bytes, Sequence[bytes]]] = None,
) -> IRequest:
    if not headers:
        headers = {}

    if not body:
        body = b""

    path, qpath = (path.split(b"?", 1) + [b""])[:2]

    request = server.Request(DummyChannel(), False)
    request.site = Mock(server.Site)
    request.gotLength(len(body))
    request.content = BytesIO()
    request.content.write(body)
    request.content.seek(0)
    request.args = parse_qs(qpath)
    request.requestHeaders = Headers(headers)
    request.setHost(host, port, isSecure)
    request.uri = path
    request.prepath = []
    request.postpath = path.split(b"/")[1:]
    request.method = method
    request.clientproto = b"HTTP/1.1"

    request.setHeader = Mock(wraps=request.setHeader)
    request.setResponseCode = Mock(wraps=request.setResponseCode)

    request._written = BytesIO()
    request.finishCount = 0
    request.writeCount = 0

    def registerProducer(producer, streaming):
        request.producer = producer
        for _ in range(2):
            if request.producer:
                request.producer.resumeProducing()

    def unregisterProducer():
        request.producer = None

    def finish():
        request.finishCount += 1

        if not request.startedWriting:
            request.write(b"")

        if not request.finished:
            request.finished = True
            request._cleanup()

    def write(data):
        request.writeCount += 1
        request.startedWriting = True

        if not request.finished:
            request._written.write(data)
        else:
            raise RuntimeError(
                "Request.write called on a request after "
                "Request.finish was called."
            )

    def getWrittenData():
        return request._written.getvalue()

    request.finish = finish
    request.write = write
    request.getWrittenData = getWrittenData

    request.registerProducer = registerProducer
    request.unregisterProducer = unregisterProducer

    request.processingFailed = Mock(wraps=request.processingFailed)

    return request


def _render(resource, request, notifyFinish=True):
    result = resource.render(request)

    assert result is server.NOT_DONE_YET or isinstance(result, bytes)

    if isinstance(result, bytes):
        request.write(result)
        request.finish()
        return succeed(None)
    elif result is server.NOT_DONE_YET:
        if request.finished or not notifyFinish:
            return succeed(None)
        else:
            return request.notifyFinish()


class SimpleElement(Element):
    loader = XMLString(
        '<h1 xmlns:t="http://twistedmatrix.com/ns/twisted.web.template/0.1" '
        't:render="name" />'
    )

    def __init__(self, name):
        self._name = name

    @renderer
    def name(self, request, tag):
        return tag(self._name)


class DeferredElement(SimpleElement):
    @renderer
    def name(self, request, tag):
        self.deferred = Deferred()
        self.deferred.addCallback(lambda ignored: tag(self._name))
        return self.deferred


class LeafResource(Resource):
    isLeaf = True

    content = b"I am a leaf in the wind."

    def render(self, request):
        return self.content


class ChildResource(Resource):
    isLeaf = True

    def __init__(self, name):
        self._name = name

    def render(self, request):
        return b"I'm a child named " + self._name + b"!"


class ChildrenResource(Resource):
    def render(self, request):
        return b"I have children!"

    def getChild(self, path, request):
        if path == b"":
            return self

        return ChildResource(path)


class ProducingResource(Resource):
    def __init__(self, path, strings):
        self.path = path
        self.strings = strings

    def render_GET(self, request):
        producer = MockProducer(request, self.strings)
        producer.start()
        return server.NOT_DONE_YET


class MockProducer:
    def __init__(self, request, strings):
        self.request = request
        self.strings = strings

    def start(self) -> None:
        self.request.registerProducer(self, False)

    def resumeProducing(self) -> None:
        if self.strings:
            self.request.write(self.strings.pop(0))
        else:
            self.request.unregisterProducer()
            self.request.finish()


class KleinResourceEqualityTests(SynchronousTestCase, EqualityTestsMixin):
    """
    Tests for L{KleinResource}'s implementation of C{==} and C{!=}.
    """

    class _One:
        oneKlein = Klein()

        @oneKlein.route("/foo")
        def foo(self, request: IRequest) -> KleinRenderable:
            pass

    _one = _One()

    class _Another:
        anotherKlein = Klein()

        @anotherKlein.route("/bar")
        def bar(self, request: IRequest) -> KleinRenderable:
            pass

    _another = _Another()

    def anInstance(self):
        return self._one.oneKlein

    def anotherInstance(self):
        return self._another.anotherKlein


class KleinResourceTests(SynchronousTestCase):
    def setUp(self) -> None:
        self.app = Klein()
        self.kr = KleinResource(self.app)

    def assertFired(self, deferred, result=None):
        """
        Assert that the given deferred has fired with the given result.
        """
        self.assertEqual(self.successResultOf(deferred), result)

    def assertNotFired(self, deferred):
        """
        Assert that the given deferred has not fired with a result.
        """
        _pawn = object()
        result = getattr(deferred, "result", _pawn)
        if result != _pawn:
            self.fail(
                "Expected deferred not to have fired, but it has: {!r}".format(
                    deferred
                )
            )

    def test_simplePost(self) -> None:
        app = self.app

        # The order in which these functions are defined
        # matters.  If the more generic one is defined first
        # then it will eat requests that should have been handled
        # by the more specific handler.

        @app.route("/", methods=["POST"])
        def handle_post(request):
            return b"posted"

        @app.route("/")
        def handle(request):
            return b"gotted"

        request = requestMock(b"/", b"POST")
        request2 = requestMock(b"/")

        d = _render(self.kr, request)
        self.assertFired(d)
        self.assertEqual(request.getWrittenData(), b"posted")

        d2 = _render(self.kr, request2)
        self.assertFired(d2)
        self.assertEqual(request2.getWrittenData(), b"gotted")

    def test_simpleRouting(self) -> None:
        app = self.app

        @app.route("/")
        def slash(request):
            return b"ok"

        request = requestMock(b"/")

        d = _render(self.kr, request)

        self.assertFired(d)
        self.assertEqual(request.getWrittenData(), b"ok")

    def test_branchRendering(self) -> None:
        app = self.app

        @app.route("/", branch=True)
        def slash(request):
            return b"ok"

        request = requestMock(b"/foo")

        d = _render(self.kr, request)

        self.assertFired(d)
        self.assertEqual(request.getWrittenData(), b"ok")

    def test_branchWithExplicitChildrenRouting(self) -> None:
        app = self.app

        @app.route("/")
        def slash(request):
            return b"ok"

        @app.route("/zeus")
        def wooo(request):
            return b"zeus"

        request = requestMock(b"/zeus")
        request2 = requestMock(b"/")

        d = _render(self.kr, request)

        self.assertFired(d)
        self.assertEqual(request.getWrittenData(), b"zeus")

        d2 = _render(self.kr, request2)

        self.assertFired(d2)
        self.assertEqual(request2.getWrittenData(), b"ok")

    def test_branchWithExplicitChildBranch(self) -> None:
        app = self.app

        @app.route("/", branch=True)
        def slash(request):
            return b"ok"

        @app.route("/zeus/", branch=True)
        def wooo(request):
            return b"zeus"

        request = requestMock(b"/zeus/foo")
        request2 = requestMock(b"/")

        d = _render(self.kr, request)

        self.assertFired(d)
        self.assertEqual(request.getWrittenData(), b"zeus")

        d2 = _render(self.kr, request2)

        self.assertFired(d2)
        self.assertEqual(request2.getWrittenData(), b"ok")

    def test_deferredRendering(self) -> None:
        app = self.app

        deferredResponse = Deferred()

        @app.route("/deferred")
        def deferred(request):
            return deferredResponse

        request = requestMock(b"/deferred")

        d = _render(self.kr, request)

        self.assertNotFired(d)

        deferredResponse.callback(b"ok")

        self.assertFired(d)
        self.assertEqual(request.getWrittenData(), b"ok")

    def test_asyncRendering(self) -> None:
        app = self.app
        resource = self.kr

        request = requestMock(b"/resource/leaf")

        @app.route("/resource/leaf")
        async def leaf(request):
            return LeafResource()

        self.assertFired(_render(resource, request))

        self.assertEqual(request.getWrittenData(), LeafResource.content)

    def test_elementRendering(self) -> None:
        app = self.app

        @app.route("/element/<string:name>")  # type: ignore[arg-type]
        def element(request, name):
            return SimpleElement(name)

        request = requestMock(b"/element/foo")

        d = _render(self.kr, request)

        self.assertFired(d)
        self.assertEqual(
            request.getWrittenData(), b"<!DOCTYPE html>\n<h1>foo</h1>"
        )

    def test_deferredElementRendering(self) -> None:
        app = self.app

        elements = []

        @app.route("/element/<string:name>")  # type: ignore[arg-type]
        def element(request, name):
            it = DeferredElement(name)
            elements.append(it)
            return it

        request = requestMock(b"/element/bar")

        d = _render(self.kr, request)
        self.assertEqual(len(elements), 1)
        [oneElement] = elements
        self.assertNoResult(d)
        oneElement.deferred.callback(None)
        self.assertFired(d)
        self.assertEqual(
            request.getWrittenData(), b"<!DOCTYPE html>\n<h1>bar</h1>"
        )

    def test_leafResourceRendering(self) -> None:
        app = self.app

        request = requestMock(b"/resource/leaf")

        @app.route("/resource/leaf")
        def leaf(request):
            return LeafResource()

        d = _render(self.kr, request)

        self.assertFired(d)
        self.assertEqual(request.getWrittenData(), LeafResource.content)

    def test_childResourceRendering(self) -> None:
        app = self.app
        request = requestMock(b"/resource/children/betty")

        @app.route("/resource/children/", branch=True)
        def children(request):
            return ChildrenResource()

        d = _render(self.kr, request)

        self.assertFired(d)
        self.assertEqual(request.getWrittenData(), b"I'm a child named betty!")

    def test_childrenResourceRendering(self) -> None:
        app = self.app

        request = requestMock(b"/resource/children/")

        @app.route("/resource/children/", branch=True)
        def children(request):
            return ChildrenResource()

        d = _render(self.kr, request)

        self.assertFired(d)
        self.assertEqual(request.getWrittenData(), b"I have children!")

    def test_producerResourceRendering(self) -> None:
        """
        Test that Klein will correctly handle producing L{Resource}s.

        Producing Resources close the connection by themselves, sometimes after
        Klein has 'finished'. This test lets Klein finish its handling of the
        request before doing more producing.
        """
        app = self.app

        request = requestMock(b"/resource")

        @app.route("/resource", branch=True)
        def producer(request):
            return ProducingResource(request, [b"a", b"b", b"c", b"d"])

        d = _render(self.kr, request, notifyFinish=False)

        self.assertNotEqual(
            request.getWrittenData(),
            b"abcd",
            "The full response should not have been written at this point.",
        )

        while request.producer:
            request.producer.resumeProducing()

        self.assertEqual(self.successResultOf(d), None)
        self.assertEqual(request.getWrittenData(), b"abcd")
        self.assertEqual(request.writeCount, 4)
        self.assertEqual(request.finishCount, 1)
        self.assertEqual(request.producer, None)

    def test_notFound(self) -> None:
        request = requestMock(b"/fourohofour")

        d = _render(self.kr, request)

        self.assertFired(d)
        request.setResponseCode.assert_called_with(404)
        self.assertIn(b"404 Not Found", request.getWrittenData())

    def test_renderUnicode(self) -> None:
        app = self.app

        request = requestMock(b"/snowman")

        @app.route("/snowman")
        def snowman(request):
            return "\u2603"

        d = _render(self.kr, request)

        self.assertFired(d)
        self.assertEqual(request.getWrittenData(), b"\xE2\x98\x83")

    def test_renderNone(self) -> None:
        app = self.app

        request = requestMock(b"/None")

        @app.route("/None")
        def none(request):
            return None

        d = _render(self.kr, request)

        self.assertFired(d)
        self.assertEqual(request.getWrittenData(), b"")
        self.assertEqual(request.finishCount, 1)
        self.assertEqual(request.writeCount, 1)

    def test_staticRoot(self) -> None:
        app = self.app

        request = requestMock(b"/__init__.py")
        expected = open(
            os.path.join(os.path.dirname(__file__), "__init__.py"), "rb"
        ).read()

        @app.route("/", branch=True)
        def root(request):
            return File(os.path.dirname(__file__))

        d = _render(self.kr, request)

        self.assertFired(d)
        self.assertEqual(request.getWrittenData(), expected)
        self.assertEqual(request.finishCount, 1)

    def test_explicitStaticBranch(self) -> None:
        app = self.app

        request = requestMock(b"/static/__init__.py")
        expected = open(
            os.path.join(os.path.dirname(__file__), "__init__.py"), "rb"
        ).read()

        @app.route("/static/", branch=True)
        def root(request):
            return File(os.path.dirname(__file__))

        d = _render(self.kr, request)

        self.assertFired(d)
        self.assertEqual(request.getWrittenData(), expected)
        self.assertEqual(request.writeCount, 1)
        self.assertEqual(request.finishCount, 1)

    def test_staticDirlist(self) -> None:
        app = self.app

        request = requestMock(b"/")

        @app.route("/", branch=True)
        def root(request):
            return File(os.path.dirname(__file__))

        d = _render(self.kr, request)

        self.assertFired(d)
        self.assertIn(b"Directory listing", request.getWrittenData())
        self.assertEqual(request.writeCount, 1)
        self.assertEqual(request.finishCount, 1)

    def test_addSlash(self) -> None:
        app = self.app
        request = requestMock(b"/foo")

        @app.route("/foo/")
        def foo(request):
            return "foo"

        d = _render(self.kr, request)

        self.assertFired(d)
        self.assertEqual(request.setHeader.call_count, 3)
        request.setHeader.assert_has_calls(
            [
                call(b"Content-Type", b"text/html; charset=utf-8"),
                call(b"Content-Length", b"259"),
                call(b"Location", b"http://localhost:8080/foo/"),
            ]
        )

    def test_methodNotAllowed(self) -> None:
        app = self.app
        request = requestMock(b"/foo", method=b"DELETE")

        @app.route("/foo", methods=["GET"])
        def foo(request):
            return "foo"

        d = _render(self.kr, request)

        self.assertFired(d)
        self.assertEqual(request.code, 405)

    def test_methodNotAllowedWithRootCollection(self) -> None:
        app = self.app
        request = requestMock(b"/foo/bar", method=b"DELETE")

        @app.route("/foo/bar", methods=["GET"])
        def foobar(request):
            return b"foo/bar"

        @app.route("/foo/", methods=["DELETE"])
        def foo(request):
            return b"foo"

        d = _render(self.kr, request)

        self.assertFired(d)
        self.assertEqual(request.code, 405)

    def test_noImplicitBranch(self) -> None:
        app = self.app
        request = requestMock(b"/foo")

        @app.route("/")
        def root(request):
            return b"foo"

        d = _render(self.kr, request)

        self.assertFired(d)
        self.assertEqual(request.code, 404)

    def test_strictSlashes(self) -> None:
        app = self.app
        request = requestMock(b"/foo/bar")

        request_url = [None]

        @app.route("/foo/bar/", strict_slashes=False)
        def root(request):
            request_url[0] = request.URLPath()
            return b"foo"

        d = _render(self.kr, request)

        self.assertFired(d)
        self.assertEqual(str(request_url[0]), "http://localhost:8080/foo/bar")
        self.assertEqual(request.getWrittenData(), b"foo")
        self.assertEqual(request.code, 200)

    def test_URLPath(self) -> None:
        app = self.app
        request = requestMock(b"/egg/chicken")

        request_url = [None]

        @app.route("/egg/chicken")
        def wooo(request):
            request_url[0] = request.URLPath()
            return b"foo"

        d = _render(self.kr, request)

        self.assertFired(d)
        self.assertEqual(
            str(request_url[0]), "http://localhost:8080/egg/chicken"
        )

    def test_URLPath_root(self) -> None:
        app = self.app
        request = requestMock(b"/")

        request_url = [None]

        @app.route("/")
        def root(request):
            request_url[0] = request.URLPath()

        d = _render(self.kr, request)

        self.assertFired(d)
        self.assertEqual(str(request_url[0]), "http://localhost:8080/")

    def test_URLPath_traversedResource(self) -> None:
        app = self.app
        request = requestMock(b"/resource/foo")

        request_url = [None]

        class URLPathResource(Resource):
            def render(self, request):
                request_url[0] = request.URLPath()

            def getChild(self, request, segment):
                return self

        @app.route("/resource/", branch=True)
        def root(request):
            return URLPathResource()

        d = _render(self.kr, request)

        self.assertFired(d)
        self.assertEqual(
            str(request_url[0]), "http://localhost:8080/resource/foo"
        )

    def test_handlerRaises(self) -> None:
        app = self.app
        request = requestMock(b"/")

        failures = []

        class RouteFailureTest(Exception):
            pass

        @app.route("/")
        def root(request):
            def _capture_failure(f):
                failures.append(f)
                return f

            return fail(RouteFailureTest("die")).addErrback(_capture_failure)

        d = _render(self.kr, request)

        self.assertFired(d)
        self.assertEqual(request.code, 500)
        request.processingFailed.assert_called_once_with(failures[0])
        self.flushLoggedErrors(RouteFailureTest)

    def test_genericErrorHandler(self) -> None:
        app = self.app
        request = requestMock(b"/")

        failures = []

        class RouteFailureTest(Exception):
            pass

        @app.route("/")
        def root(request):
            raise RouteFailureTest("not implemented")

        @app.handle_errors
        def handle_errors(request, failure):
            failures.append(failure)
            request.setResponseCode(501)

        d = _render(self.kr, request)

        self.assertFired(d)
        self.assertEqual(request.code, 501)
        assert not request.processingFailed.called

    def test_typeSpecificErrorHandlers(self) -> None:
        app = self.app
        request = requestMock(b"/")
        type_error_handled = [False]
        generic_error_handled = [False]

        failures = []

        class TypeFilterTestError(Exception):
            pass

        @app.route("/")
        def root(request):
            return fail(TypeFilterTestError("not implemented"))

        @app.handle_errors(TypeError)
        def handle_type_error(request, failure):
            type_error_handled[0] = True

        @app.handle_errors(TypeFilterTestError)
        def handle_type_filter_test_error(request, failure):
            failures.append(failure)
            request.setResponseCode(501)

        @app.handle_errors
        def handle_generic_error(request, failure):
            generic_error_handled[0] = True

        d = _render(self.kr, request)
        self.assertFired(d)
        self.assertEqual(request.processingFailed.called, False)
        self.assertEqual(type_error_handled[0], False)
        self.assertEqual(generic_error_handled[0], False)
        self.assertEqual(len(failures), 1)
        self.assertEqual(request.code, 501)

<<<<<<< HEAD
        # Verify that above handlers would otherwise have worked
=======
        # Test the above handlers, which otherwise lack test coverage.
>>>>>>> 3d030a44

        @app.route("/type_error")
        def type_error(request):
            return fail(TypeError("type error"))

        d = _render(self.kr, requestMock(b"/type_error"))
        self.assertFired(d)
        self.assertEqual(type_error_handled[0], True)

        @app.route("/generic_error")
        def generic_error(request):
            return fail(Exception("generic error"))

        d = _render(self.kr, requestMock(b"/generic_error"))
        self.assertFired(d)
        self.assertEqual(generic_error_handled[0], True)

    def test_notFoundException(self) -> None:
        app = self.app
        request = requestMock(b"/")
        generic_error_handled = [False]

        @app.handle_errors(NotFound)
        def handle_not_found(request, failure):
            request.setResponseCode(404)
            return b"Custom Not Found"

        @app.handle_errors
        def handle_generic_error(request, failure):
            generic_error_handled[0] = True

        d = _render(self.kr, request)

        self.assertFired(d)
        self.assertEqual(request.processingFailed.called, False)
        self.assertEqual(generic_error_handled[0], False)
        self.assertEqual(request.code, 404)
        self.assertEqual(request.getWrittenData(), b"Custom Not Found")
        self.assertEqual(request.writeCount, 1)

<<<<<<< HEAD
        # Verify that above handlers would otherwise have worked
=======
        # Test the above handlers, which otherwise lack test coverage.
>>>>>>> 3d030a44

        @app.route("/generic_error")
        def generic_error(request):
            return fail(Exception("generic error"))

        d = _render(self.kr, requestMock(b"/generic_error"))
        self.assertFired(d)
        self.assertEqual(generic_error_handled[0], True)

    def test_errorHandlerNeedsRendering(self) -> None:
        """
        Renderables returned by L{handle_errors} are rendered.
        """
        app = self.app
        request = requestMock(b"/")

        @app.handle_errors(NotFound)
        def handle_not_found(request, failure):
            return SimpleElement("Not Found Element")

        d = _render(self.kr, request)

        rendered = b"<!DOCTYPE html>\n<h1>Not Found Element</h1>"

        self.assertFired(d)
        self.assertEqual(request.processingFailed.called, False)
        self.assertEqual(request.getWrittenData(), rendered)

    def test_errorHandlerReturnsResource(self) -> None:
        """
        Resources returned by L{Klein.handle_errors} are rendered
        """
        app = self.app
        request = requestMock(b"/")

        class NotFoundResource(Resource):
            isLeaf = True

            def render(self, request):
                request.setResponseCode(404)
                return b"Nothing found"

        @app.handle_errors(NotFound)
        def handle_not_found(request, failure):
            return NotFoundResource()

        d = _render(self.kr, request)

        self.assertFired(d)
        self.assertEqual(request.code, 404)
        self.assertEqual(request.getWrittenData(), b"Nothing found")

    def test_requestWriteAfterFinish(self) -> None:
        app = self.app
        request = requestMock(b"/")

        @app.route("/")
        def root(request):
            request.finish()
            return b"foo"

        d = _render(self.kr, request)

        self.assertFired(d)
        self.assertEqual(request.writeCount, 2)
        self.assertEqual(request.getWrittenData(), b"")
        [failure] = self.flushLoggedErrors(RuntimeError)

        self.assertEqual(
            str(failure.value),
            (
                "Request.write called on a request after Request.finish was "
                "called."
            ),
        )

    def test_requestFinishAfterConnectionLost(self) -> None:
        app = self.app
        request = requestMock(b"/")

        finished = Deferred()

        @app.route("/")
        def root(request):
            request.notifyFinish().addBoth(lambda _: finished.callback(b"foo"))
            return finished

        d = _render(self.kr, request)

        def _eb(result):
            [failure] = self.flushLoggedErrors(RuntimeError)

            self.assertEqual(
                str(failure.value),
                (
                    "Request.finish called on a request after its connection "
                    "was lost; use Request.notifyFinish to keep track of this."
                ),
            )

        d.addErrback(lambda _: finished)
        d.addErrback(_eb)

        self.assertNotFired(d)

        request.connectionLost(ConnectionLost())

        self.assertFired(d)

    def test_routeHandlesRequestFinished(self) -> None:
        app = self.app
        request = requestMock(b"/")

        cancelled: List[Failure] = []

        @app.route("/")
        def root(request):
            _d = Deferred()
            _d.addErrback(cancelled.append)
            request.notifyFinish().addCallback(lambda _: _d.cancel())
            return _d

        d = _render(self.kr, request)

        request.finish()

        self.assertFired(d)

        cancelled[0].trap(CancelledError)
        self.assertEqual(request.getWrittenData(), b"")
        self.assertEqual(request.writeCount, 1)
        self.assertEqual(request.processingFailed.call_count, 0)

    def test_url_for(self) -> None:
        app = self.app
        request = requestMock(b"/foo/1")

<<<<<<< HEAD
        relative_url: List[Optional[str]] = [None]
=======
        relative_url: List[str] = ["** ROUTE NOT CALLED **"]
>>>>>>> 3d030a44

        @app.route("/foo/<int:bar>")  # type: ignore[arg-type]
        def foo(request, bar):
            krequest = IKleinRequest(request)
            relative_url[0] = krequest.url_for("foo", {"bar": bar + 1})

        d = _render(self.kr, request)

        self.assertFired(d)
        self.assertEqual(relative_url[0], "/foo/2")

    def test_cancelledDeferred(self) -> None:
        app = self.app
        request = requestMock(b"/")

        inner_d = Deferred()

        @app.route("/")
        def root(request):
            return inner_d

        d = _render(self.kr, request)

        inner_d.cancel()

        self.assertFired(d)
        self.flushLoggedErrors(CancelledError)

    def test_external_url_for(self) -> None:
        app = self.app
        request = requestMock(b"/foo/1")

        relative_url: List[Optional[str]] = [None]

        @app.route("/foo/<int:bar>")  # type: ignore[arg-type]
        def foo(request, bar):
            krequest = IKleinRequest(request)
            relative_url[0] = krequest.url_for(
                "foo", {"bar": bar + 1}, force_external=True
            )

        d = _render(self.kr, request)

        self.assertFired(d)
        self.assertEqual(relative_url[0], "http://localhost:8080/foo/2")

    def test_cancelledIsEatenOnConnectionLost(self) -> None:
        app = self.app
        request = requestMock(b"/")

        @app.route("/")
        def root(request):
            _d = Deferred()
            request.notifyFinish().addErrback(lambda _: _d.cancel())
            return _d

        d = _render(self.kr, request)

        self.assertNotFired(d)

        request.connectionLost(ConnectionLost())

        def _cb(result):
            self.assertEqual(request.processingFailed.call_count, 0)

        d.addErrback(lambda f: f.trap(ConnectionLost))
        d.addCallback(_cb)
        self.assertFired(d)

    def test_cancelsOnConnectionLost(self) -> None:
        app = self.app
        request = requestMock(b"/")

        handler_d = Deferred()

        @app.route("/")
        def root(request):
            return handler_d

        d = _render(self.kr, request)

        self.assertNotFired(d)

        request.connectionLost(ConnectionLost())

        handler_d.addErrback(lambda f: f.trap(CancelledError))

        d.addErrback(lambda f: f.trap(ConnectionLost))
        d.addCallback(lambda _: handler_d)
        self.assertFired(d)

    def test_ensure_utf8_bytes(self) -> None:
        self.assertEqual(ensure_utf8_bytes("abc"), b"abc")
        self.assertEqual(ensure_utf8_bytes("\u2202"), b"\xe2\x88\x82")
        self.assertEqual(ensure_utf8_bytes(b"\xe2\x88\x82"), b"\xe2\x88\x82")

    def test_decodesPath(self) -> None:
        """
        server_name, path_info, and script_name are decoded as UTF-8 before
        being handed to werkzeug.
        """
        request = requestMock(b"/f\xc3\xb6\xc3\xb6")

        _render(self.kr, request)
        kreq = IKleinRequest(request)
        self.assertIsInstance(kreq.mapper.server_name, str)
        self.assertIsInstance(kreq.mapper.path_info, str)
        self.assertIsInstance(kreq.mapper.script_name, str)

    def test_failedDecodePathInfo(self) -> None:
        """
        If decoding of one of the URL parts (in this case PATH_INFO) fails, the
        error is logged and 400 returned.
        """
        request = requestMock(b"/f\xc3\xc3\xb6")
        _render(self.kr, request)
        rv = request.getWrittenData()
        self.assertEqual(b"Non-UTF-8 encoding in URL.", rv)
        self.assertEqual(1, len(self.flushLoggedErrors(UnicodeDecodeError)))

    def test_urlDecodeErrorRepr(self) -> None:
        """
        URLDecodeError.__repr__ formats properly.
        """
        self.assertEqual(
            "<URLDecodeError(errors=<class 'ValueError'>)>",
            repr(_URLDecodeError(ValueError)),
        )

    def test_subroutedBranch(self) -> None:
        subapp = Klein()

        @subapp.route("/foo")
        def foo(request):
            return b"foo"

        app = self.app
        with app.subroute("/sub") as app:

            @app.route("/app", branch=True)
            def subapp_endpoint(request):
                return subapp.resource()

        request = requestMock(b"/sub/app/foo")
        d = _render(self.kr, request)

        self.assertFired(d)
        self.assertEqual(request.getWrittenData(), b"foo")

    def test_correctContentLengthForRequestRedirect(self) -> None:
        app = self.app

        @app.route("/alias", alias=True)
        @app.route("/real")
        def real(req):
            return b"42"

        request = requestMock(b"/real")
        d = _render(self.kr, request)
        self.assertFired(d)
        self.assertEqual(request.getWrittenData(), b"42")

        request = requestMock(b"/alias")
        d = _render(self.kr, request)
        self.assertFired(d)
        # Werkzeug switched the redirect status code used from 301 to 308.
        # Both are valid here.
        self.assertIn(request.setResponseCode.call_args[0], [(301,), (308,)])

        actual_length = len(request.getWrittenData())
        reported_length = int(
            request.responseHeaders.getRawHeaders(b"content-length")[0]
        )
        self.assertEqual(reported_length, actual_length)


class ExtractURLpartsTests(SynchronousTestCase):
    """
    Tests for L{klein.resource._extractURLparts}.
    """

    def test_types(self) -> None:
        """
        Returns the correct types.
        """
        (
            url_scheme,
            server_name,
            server_port,
            path_info,
            script_name,
        ) = _extractURLparts(requestMock(b"/f\xc3\xb6\xc3\xb6"))

        self.assertIsInstance(url_scheme, str)
        self.assertIsInstance(server_name, str)
        self.assertIsInstance(server_port, int)
        self.assertIsInstance(path_info, str)
        self.assertIsInstance(script_name, str)

    def assertDecodingFailure(self, exception, part):
        """
        Checks whether C{exception} consists of a single L{UnicodeDecodeError}
        for C{part}.
        """
        self.assertEqual(1, len(exception.errors))
        actualPart, actualFail = exception.errors[0]
        self.assertEqual(part, actualPart)
        self.assertIsInstance(actualFail.value, UnicodeDecodeError)

    def test_failServerName(self) -> None:
        """
        Raises URLDecodeError if SERVER_NAME can't be decoded.
        """
        request = requestMock(b"/foo")
        request.getRequestHostname = lambda: b"f\xc3\xc3\xb6"
        e = self.assertRaises(_URLDecodeError, _extractURLparts, request)
        self.assertDecodingFailure(e, "SERVER_NAME")

    def test_failPathInfo(self) -> None:
        """
        Raises URLDecodeError if PATH_INFO can't be decoded.
        """
        request = requestMock(b"/f\xc3\xc3\xb6")
        e = self.assertRaises(_URLDecodeError, _extractURLparts, request)
        self.assertDecodingFailure(e, "PATH_INFO")

    def test_failScriptName(self) -> None:
        """
        Raises URLDecodeError if SCRIPT_NAME can't be decoded.
        """
        request = requestMock(b"/foo")
        request.prepath = [b"f\xc3\xc3\xb6"]
        e = self.assertRaises(_URLDecodeError, _extractURLparts, request)
        self.assertDecodingFailure(e, "SCRIPT_NAME")

    def test_failAll(self) -> None:
        """
        If multiple parts fail, they all get appended to the errors list of
        URLDecodeError.
        """
        request = requestMock(b"/f\xc3\xc3\xb6")
        request.prepath = [b"f\xc3\xc3\xb6"]
        request.getRequestHostname = lambda: b"f\xc3\xc3\xb6"
        e = self.assertRaises(_URLDecodeError, _extractURLparts, request)
        self.assertEqual(
            {"SERVER_NAME", "PATH_INFO", "SCRIPT_NAME"},
            {part for part, _ in e.errors},
        )

    def test_afUnixSocket(self) -> None:
        """
        Test proper handling of AF_UNIX sockets
        """
        request = requestMock(b"/f\xc3\xb6\xc3\xb6")
        server_mock = Mock(Server)
        server_mock.getRequestHostname = "/var/run/twisted.socket"
        request.host = server_mock
        (
            url_scheme,
            server_name,
            server_port,
            path_info,
            script_name,
        ) = _extractURLparts(request)

        self.assertIsInstance(url_scheme, str)
        self.assertIsInstance(server_name, str)
        self.assertIsInstance(server_port, int)
        self.assertIsInstance(path_info, str)
        self.assertIsInstance(script_name, str)


class GlobalAppTests(SynchronousTestCase):
    """
    Tests for the global app object
    """

    def test_global_app(self) -> None:
        from klein.app import run, route, resource, handle_errors

        globalApp = run.__self__  # type: ignore[attr-defined]

        self.assertIs(
            route.__self__,  # type: ignore[attr-defined]
            globalApp,
        )
        self.assertIs(
            resource.__self__,  # type: ignore[attr-defined]
            globalApp,
        )
        self.assertIs(
            handle_errors.__self__,  # type: ignore[attr-defined]
            globalApp,
        )

        @route("/")
        def index(request):
            1 // 0

        @handle_errors(ZeroDivisionError)
        def on_zero(request, failure):
            return b"alive"

        request = requestMock(b"/")
        d = _render(resource(), request)
        self.assertIsNone(self.successResultOf(d))
        self.assertEqual(request.getWrittenData(), b"alive")

    def test_weird_resource_situation(self) -> None:
        """
        Historically, the object named "C{klein.resource}" has had two
        meanings:

            - One is "C{klein.*} is sort of like a C{klein.Klein} instance, so
              C{klein.resource()} is sort of like C{klein.Klein.resource()}".

            - The other is "the public module in which
              C{klein.resource.KleinResource} is defined".

        This used to only work by accident; these meanings both sort of worked
        but only as long as you followed a certain import convention (C{from
        klein import resource} for the former, C{from klein.resource import
        KleinResource} for the latter).  This test ensures that
        C{klein.resource} is a special object, callable as you would expect
        from the former, but also having the attributes of the latter.
        """
        from klein import resource
        from klein.resource import KleinResource, ensure_utf8_bytes

        self.assertEqual(
            repr(resource), "<special bound method/module klein.resource>"
        )
        self.assertIdentical(resource.KleinResource, KleinResource)
        self.assertIdentical(resource.ensure_utf8_bytes, ensure_utf8_bytes)<|MERGE_RESOLUTION|>--- conflicted
+++ resolved
@@ -828,11 +828,7 @@
         self.assertEqual(len(failures), 1)
         self.assertEqual(request.code, 501)
 
-<<<<<<< HEAD
-        # Verify that above handlers would otherwise have worked
-=======
         # Test the above handlers, which otherwise lack test coverage.
->>>>>>> 3d030a44
 
         @app.route("/type_error")
         def type_error(request):
@@ -873,11 +869,7 @@
         self.assertEqual(request.getWrittenData(), b"Custom Not Found")
         self.assertEqual(request.writeCount, 1)
 
-<<<<<<< HEAD
-        # Verify that above handlers would otherwise have worked
-=======
         # Test the above handlers, which otherwise lack test coverage.
->>>>>>> 3d030a44
 
         @app.route("/generic_error")
         def generic_error(request):
@@ -1015,11 +1007,7 @@
         app = self.app
         request = requestMock(b"/foo/1")
 
-<<<<<<< HEAD
-        relative_url: List[Optional[str]] = [None]
-=======
         relative_url: List[str] = ["** ROUTE NOT CALLED **"]
->>>>>>> 3d030a44
 
         @app.route("/foo/<int:bar>")  # type: ignore[arg-type]
         def foo(request, bar):
