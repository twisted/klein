from __future__ import absolute_import, division

import os
from io import BytesIO

try:
    from unittest.mock import Mock, call
except Exception:
    from mock import Mock, call

from six.moves.urllib.parse import parse_qs

from twisted.internet.defer import CancelledError, Deferred, fail, succeed
from twisted.internet.error import ConnectionLost
from twisted.internet.unix import Server
from twisted.python.compat import _PY3, unicode
from twisted.trial.unittest import SynchronousTestCase
from twisted.web import server
from twisted.web.http_headers import Headers
from twisted.web.resource import Resource
from twisted.web.static import File
from twisted.web.template import Element, XMLString, renderer
from twisted.web.test.test_web import DummyChannel

from werkzeug.exceptions import NotFound

from .util import EqualityTestsMixin
from .. import Klein
from .._interfaces import IKleinRequest
from .._resource import (
    KleinResource, _URLDecodeError, _extractURLparts, ensure_utf8_bytes
)


def requestMock(path, method=b"GET", host=b"localhost", port=8080,
                isSecure=False, body=None, headers=None):
    if not headers:
        headers = {}

    if not body:
        body = b''

    path, qpath = (path.split(b"?", 1) + [b""])[:2]

    request = server.Request(DummyChannel(), False)
    request.site = Mock(server.Site)
    request.gotLength(len(body))
    request.content = BytesIO()
    request.content.write(body)
    request.content.seek(0)
    request.args = parse_qs(qpath)
    request.requestHeaders = Headers(headers)
    request.setHost(host, port, isSecure)
    request.uri = path
    request.prepath = []
    request.postpath = path.split(b'/')[1:]
    request.method = method
    request.clientproto = b'HTTP/1.1'

    request.setHeader = Mock(wraps=request.setHeader)
    request.setResponseCode = Mock(wraps=request.setResponseCode)

    request._written = BytesIO()
    request.finishCount = 0
    request.writeCount = 0

    def registerProducer(producer, streaming):
        request.producer = producer
        for _ in range(2):
            if request.producer:
                request.producer.resumeProducing()

    def unregisterProducer():
        request.producer = None

    def finish():
        request.finishCount += 1

        if not request.startedWriting:
            request.write(b'')

        if not request.finished:
            request.finished = True
            request._cleanup()

    def write(data):
        request.writeCount += 1
        request.startedWriting = True

        if not request.finished:
            request._written.write(data)
        else:
            raise RuntimeError('Request.write called on a request after '
                               'Request.finish was called.')

    def getWrittenData():
        return request._written.getvalue()

    request.finish = finish
    request.write = write
    request.getWrittenData = getWrittenData

    request.registerProducer = registerProducer
    request.unregisterProducer = unregisterProducer

    request.processingFailed = Mock(wraps=request.processingFailed)

    return request


def _render(resource, request, notifyFinish=True):
    result = resource.render(request)

    if isinstance(result, bytes):
        request.write(result)
        request.finish()
        return succeed(None)
    elif result is server.NOT_DONE_YET:
        if request.finished or not notifyFinish:
            return succeed(None)
        else:
            return request.notifyFinish()
    else:
        raise ValueError("Unexpected return value: {!r}".format(result))


class SimpleElement(Element):
    loader = XMLString(
        '<h1 xmlns:t="http://twistedmatrix.com/ns/twisted.web.template/0.1" '
        't:render="name" />'
    )

    def __init__(self, name):
        self._name = name

    @renderer
    def name(self, request, tag):
        return tag(self._name)

class DeferredElement(SimpleElement):
    @renderer
    def name(self, request, tag):
        self.deferred = Deferred()
        self.deferred.addCallback(lambda ignored: tag(self._name))
        return self.deferred

class LeafResource(Resource):
    isLeaf = True

    def render(self, request):
        return b"I am a leaf in the wind."


class ChildResource(Resource):
    isLeaf = True

    def __init__(self, name):
        self._name = name

    def render(self, request):
        return b"I'm a child named " + self._name + b"!"


class ChildrenResource(Resource):
    def render(self, request):
        return b"I have children!"

    def getChild(self, path, request):
        if path == b'':
            return self

        return ChildResource(path)


class ProducingResource(Resource):
    def __init__(self, path, strings):
        self.path = path
        self.strings = strings

    def render_GET(self, request):
        producer = MockProducer(request, self.strings)
        producer.start()
        return server.NOT_DONE_YET


class MockProducer(object):
    def __init__(self, request, strings):
        self.request = request
        self.strings = strings

    def start(self):
        self.request.registerProducer(self, False)

    def resumeProducing(self):
        if self.strings:
            self.request.write(self.strings.pop(0))
        else:
            self.request.unregisterProducer()
            self.request.finish()



class KleinResourceEqualityTests(SynchronousTestCase, EqualityTestsMixin):
    """
    Tests for L{KleinResource}'s implementation of C{==} and C{!=}.
    """
    class _One(object):
        oneKlein = Klein()

        @oneKlein.route("/foo")
        def foo(self):
            pass

    _one = _One()


    class _Another(object):
        anotherKlein = Klein()

        @anotherKlein.route("/bar")
        def bar(self):
            pass

    _another = _Another()


    def anInstance(self):
        return self._one.oneKlein


    def anotherInstance(self):
        return self._another.anotherKlein



class KleinResourceTests(SynchronousTestCase):
    def setUp(self):
        self.app = Klein()
        self.kr = KleinResource(self.app)


    def assertFired(self, deferred, result=None):
        """
        Assert that the given deferred has fired with the given result.
        """
        self.assertEqual(self.successResultOf(deferred), result)


    def assertNotFired(self, deferred):
        """
        Assert that the given deferred has not fired with a result.
        """
        _pawn = object()
        result = getattr(deferred, 'result', _pawn)
        if result != _pawn:
            self.fail(
                "Expected deferred not to have fired, but it has: {!r}"
                .format(deferred)
            )


    def test_simplePost(self):
        app = self.app

        # The order in which these functions are defined
        # matters.  If the more generic one is defined first
        # then it will eat requests that should have been handled
        # by the more specific handler.

        @app.route("/", methods=["POST"])
        def handle_post(request):
            return b'posted'

        @app.route("/")
        def handle(request):
            return b'gotted'

        request = requestMock(b'/', b'POST')
        request2 = requestMock(b'/')

        d = _render(self.kr, request)
        self.assertFired(d)
        self.assertEqual(request.getWrittenData(), b'posted')

        d2 = _render(self.kr, request2)
        self.assertFired(d2)
        self.assertEqual(request2.getWrittenData(), b'gotted')


    def test_simpleRouting(self):
        app = self.app

        @app.route("/")
        def slash(request):
            return b'ok'

        request = requestMock(b'/')

        d = _render(self.kr, request)

        self.assertFired(d)
        self.assertEqual(request.getWrittenData(), b'ok')


    def test_branchRendering(self):
        app = self.app

        @app.route("/", branch=True)
        def slash(request):
            return b'ok'

        request = requestMock(b'/foo')

        d = _render(self.kr, request)

        self.assertFired(d)
        self.assertEqual(request.getWrittenData(), b'ok')


    def test_branchWithExplicitChildrenRouting(self):
        app = self.app

        @app.route("/")
        def slash(request):
            return b'ok'

        @app.route("/zeus")
        def wooo(request):
            return b'zeus'

        request = requestMock(b'/zeus')
        request2 = requestMock(b'/')

        d = _render(self.kr, request)

        self.assertFired(d)
        self.assertEqual(request.getWrittenData(), b'zeus')

        d2 = _render(self.kr, request2)

        self.assertFired(d2)
        self.assertEqual(request2.getWrittenData(), b'ok')


    def test_branchWithExplicitChildBranch(self):
        app = self.app

        @app.route("/", branch=True)
        def slash(request):
            return b'ok'

        @app.route("/zeus/", branch=True)
        def wooo(request):
            return b'zeus'

        request = requestMock(b'/zeus/foo')
        request2 = requestMock(b'/')

        d = _render(self.kr, request)

        self.assertFired(d)
        self.assertEqual(request.getWrittenData(), b'zeus')

        d2 = _render(self.kr, request2)

        self.assertFired(d2)
        self.assertEqual(request2.getWrittenData(), b'ok')


    def test_deferredRendering(self):
        app = self.app

        deferredResponse = Deferred()

        @app.route("/deferred")
        def deferred(request):
            return deferredResponse

        request = requestMock(b"/deferred")

        d = _render(self.kr, request)

        self.assertNotFired(d)

        deferredResponse.callback(b'ok')

        self.assertFired(d)
        self.assertEqual(request.getWrittenData(), b'ok')


    def test_elementRendering(self):
        app = self.app

        @app.route("/element/<string:name>")
        def element(request, name):
            return SimpleElement(name)

        request = requestMock(b"/element/foo")

        d = _render(self.kr, request)

        self.assertFired(d)
        self.assertEqual(request.getWrittenData(),
                         b"<!DOCTYPE html>\n<h1>foo</h1>")


    def test_deferredElementRendering(self):
        app = self.app

        elements = []

        @app.route("/element/<string:name>")
        def element(request, name):
            it = DeferredElement(name)
            elements.append(it)
            return it

        request = requestMock(b"/element/bar")

        d = _render(self.kr, request)
        self.assertEqual(len(elements), 1)
        [oneElement] = elements
        self.assertNoResult(d)
        oneElement.deferred.callback(None)
        self.assertFired(d)
        self.assertEqual(request.getWrittenData(),
                         b"<!DOCTYPE html>\n<h1>bar</h1>")


    def test_leafResourceRendering(self):
        app = self.app

        request = requestMock(b"/resource/leaf")

        @app.route("/resource/leaf")
        def leaf(request):
            return LeafResource()

        d = _render(self.kr, request)

        self.assertFired(d)
        self.assertEqual(request.getWrittenData(), b"I am a leaf in the wind.")


    def test_childResourceRendering(self):
        app = self.app
        request = requestMock(b"/resource/children/betty")

        @app.route("/resource/children/", branch=True)
        def children(request):
            return ChildrenResource()

        d = _render(self.kr, request)

        self.assertFired(d)
        self.assertEqual(
            request.getWrittenData(), b"I'm a child named betty!"
        )


    def test_childrenResourceRendering(self):
        app = self.app

        request = requestMock(b"/resource/children/")

        @app.route("/resource/children/", branch=True)
        def children(request):
            return ChildrenResource()

        d = _render(self.kr, request)

        self.assertFired(d)
        self.assertEqual(request.getWrittenData(), b"I have children!")


    def test_producerResourceRendering(self):
        """
        Test that Klein will correctly handle producing L{Resource}s.

        Producing Resources close the connection by themselves, sometimes after
        Klein has 'finished'. This test lets Klein finish its handling of the
        request before doing more producing.
        """
        app = self.app

        request = requestMock(b"/resource")

        @app.route("/resource", branch=True)
        def producer(request):
            return ProducingResource(request, [b"a", b"b", b"c", b"d"])

        d = _render(self.kr, request, notifyFinish=False)

        self.assertNotEqual(
            request.getWrittenData(), b"abcd",
            "The full response should not have been written at this point."
        )

        while request.producer:
            request.producer.resumeProducing()

        self.assertEqual(self.successResultOf(d), None)
        self.assertEqual(request.getWrittenData(), b"abcd")
        self.assertEqual(request.writeCount, 4)
        self.assertEqual(request.finishCount, 1)
        self.assertEqual(request.producer, None)


    def test_notFound(self):
        request = requestMock(b"/fourohofour")

        d = _render(self.kr, request)

        self.assertFired(d)
        request.setResponseCode.assert_called_with(404)
        self.assertIn(b"404 Not Found", request.getWrittenData())


    def test_renderUnicode(self):
        app = self.app

        request = requestMock(b"/snowman")

        @app.route("/snowman")
        def snowman(request):
            return u'\u2603'

        d = _render(self.kr, request)

        self.assertFired(d)
        self.assertEqual(request.getWrittenData(), b"\xE2\x98\x83")


    def test_renderNone(self):
        app = self.app

        request = requestMock(b"/None")

        @app.route("/None")
        def none(request):
            return None

        d = _render(self.kr, request)

        self.assertFired(d)
        self.assertEqual(request.getWrittenData(), b'')
        self.assertEqual(request.finishCount, 1)
        self.assertEqual(request.writeCount, 1)


    def test_staticRoot(self):
        app = self.app

        request = requestMock(b"/__init__.py")
        expected = open(
            os.path.join(os.path.dirname(__file__), "__init__.py"), 'rb'
        ).read()

        @app.route("/", branch=True)
        def root(request):
            return File(os.path.dirname(__file__))

        d = _render(self.kr, request)

        self.assertFired(d)
        self.assertEqual(request.getWrittenData(), expected)
        self.assertEqual(request.finishCount, 1)


    def test_explicitStaticBranch(self):
        app = self.app

        request = requestMock(b"/static/__init__.py")
        expected = open(
            os.path.join(os.path.dirname(__file__), "__init__.py"), 'rb'
        ).read()

        @app.route("/static/", branch=True)
        def root(request):
            return File(os.path.dirname(__file__))

        d = _render(self.kr, request)

        self.assertFired(d)
        self.assertEqual(request.getWrittenData(), expected)
        self.assertEqual(request.writeCount, 1)
        self.assertEqual(request.finishCount, 1)

    def test_staticDirlist(self):
        app = self.app

        request = requestMock(b"/")

        @app.route("/", branch=True)
        def root(request):
            return File(os.path.dirname(__file__))

        d = _render(self.kr, request)

        self.assertFired(d)
        self.assertIn(b'Directory listing', request.getWrittenData())
        self.assertEqual(request.writeCount, 1)
        self.assertEqual(request.finishCount, 1)

    def test_addSlash(self):
        app = self.app
        request = requestMock(b"/foo")

        @app.route("/foo/")
        def foo(request):
            return "foo"

        d = _render(self.kr, request)

        self.assertFired(d)
        self.assertEqual(request.setHeader.call_count, 3)
        request.setHeader.assert_has_calls([
            call(b'Content-Type', b'text/html; charset=utf-8'),
            call(b'Content-Length', b'259'),
            call(b'Location', b'http://localhost:8080/foo/')
        ])

    def test_methodNotAllowed(self):
        app = self.app
        request = requestMock(b"/foo", method=b'DELETE')

        @app.route("/foo", methods=['GET'])
        def foo(request):
            return "foo"

        d = _render(self.kr, request)

        self.assertFired(d)
        self.assertEqual(request.code, 405)

    def test_methodNotAllowedWithRootCollection(self):
        app = self.app
        request = requestMock(b"/foo/bar", method=b'DELETE')

        @app.route("/foo/bar", methods=['GET'])
        def foobar(request):
            return b"foo/bar"

        @app.route("/foo/", methods=['DELETE'])
        def foo(request):
            return b"foo"

        d = _render(self.kr, request)

        self.assertFired(d)
        self.assertEqual(request.code, 405)

    def test_noImplicitBranch(self):
        app = self.app
        request = requestMock(b"/foo")

        @app.route("/")
        def root(request):
            return b"foo"

        d = _render(self.kr, request)

        self.assertFired(d)
        self.assertEqual(request.code, 404)

    def test_strictSlashes(self):
        app = self.app
        request = requestMock(b"/foo/bar")

        request_url = [None]

        @app.route("/foo/bar/", strict_slashes=False)
        def root(request):
            request_url[0] = request.URLPath()
            return b"foo"

        d = _render(self.kr, request)

        self.assertFired(d)
        self.assertEqual(str(request_url[0]), "http://localhost:8080/foo/bar")
        self.assertEqual(request.getWrittenData(), b'foo')
        self.assertEqual(request.code, 200)

    def test_URLPath(self):
        app = self.app
        request = requestMock(b'/egg/chicken')

        request_url = [None]

        @app.route("/egg/chicken")
        def wooo(request):
            request_url[0] = request.URLPath()
            return b'foo'

        d = _render(self.kr, request)

        self.assertFired(d)
        self.assertEqual(
            str(request_url[0]), 'http://localhost:8080/egg/chicken'
        )

    def test_URLPath_root(self):
        app = self.app
        request = requestMock(b'/')

        request_url = [None]

        @app.route("/")
        def root(request):
            request_url[0] = request.URLPath()

        d = _render(self.kr, request)

        self.assertFired(d)
        self.assertEqual(str(request_url[0]), 'http://localhost:8080/')

    def test_URLPath_traversedResource(self):
        app = self.app
        request = requestMock(b'/resource/foo')

        request_url = [None]

        class URLPathResource(Resource):
            def render(self, request):
                request_url[0] = request.URLPath()

            def getChild(self, request, segment):
                return self

        @app.route("/resource/", branch=True)
        def root(request):
            return URLPathResource()

        d = _render(self.kr, request)

        self.assertFired(d)
        self.assertEqual(
            str(request_url[0]), 'http://localhost:8080/resource/foo'
        )

    def test_handlerRaises(self):
        app = self.app
        request = requestMock(b"/")

        failures = []

        class RouteFailureTest(Exception):
            pass

        @app.route("/")
        def root(request):
            def _capture_failure(f):
                failures.append(f)
                return f

            return fail(RouteFailureTest("die")).addErrback(_capture_failure)

        d = _render(self.kr, request)

        self.assertFired(d)
        self.assertEqual(request.code, 500)
        request.processingFailed.assert_called_once_with(failures[0])
        self.flushLoggedErrors(RouteFailureTest)

    def test_genericErrorHandler(self):
        app = self.app
        request = requestMock(b"/")

        failures = []

        class RouteFailureTest(Exception):
            pass

        @app.route("/")
        def root(request):
            raise RouteFailureTest("not implemented")

        @app.handle_errors
        def handle_errors(request, failure):
            failures.append(failure)
            request.setResponseCode(501)
            return

        d = _render(self.kr, request)

        self.assertFired(d)
        self.assertEqual(request.code, 501)
        assert not request.processingFailed.called

    def test_typeSpecificErrorHandlers(self):
        app = self.app
        request = requestMock(b"/")
        type_error_handled = False
        generic_error_handled = False

        failures = []

        class TypeFilterTestError(Exception):
            pass

        @app.route("/")
        def root(request):
            return fail(TypeFilterTestError("not implemented"))

        @app.handle_errors(TypeError)
        def handle_type_error(request, failure):
            global type_error_handled
            type_error_handled = True
            return

        @app.handle_errors(TypeFilterTestError)
        def handle_type_filter_test_error(request, failure):
            failures.append(failure)
            request.setResponseCode(501)
            return

        @app.handle_errors
        def handle_generic_error(request, failure):
            global generic_error_handled
            generic_error_handled = True
            return

        d = _render(self.kr, request)

        self.assertFired(d)
        self.assertEqual(request.processingFailed.called, False)
        self.assertEqual(type_error_handled, False)
        self.assertEqual(generic_error_handled, False)
        self.assertEqual(len(failures), 1)
        self.assertEqual(request.code, 501)

    def test_notFoundException(self):
        app = self.app
        request = requestMock(b"/")
        generic_error_handled = False

        @app.handle_errors(NotFound)
        def handle_not_found(request, failure):
            request.setResponseCode(404)
            return b'Custom Not Found'

        @app.handle_errors
        def handle_generic_error(request, failure):
            global generic_error_handled
            generic_error_handled = True
            return

        d = _render(self.kr, request)

        self.assertFired(d)
        self.assertEqual(request.processingFailed.called, False)
        self.assertEqual(generic_error_handled, False)
        self.assertEqual(request.code, 404)
        self.assertEqual(request.getWrittenData(), b'Custom Not Found')
        self.assertEqual(request.writeCount, 1)

    def test_errorHandlerNeedsRendering(self):
        """
        Renderables returned by L{handle_errors} are rendered.
        """
        app = self.app
        request = requestMock(b"/")

        @app.handle_errors(NotFound)
        def handle_not_found(request, failure):
            return SimpleElement("Not Found Element")

        d = _render(self.kr, request)

        rendered = b"<!DOCTYPE html>\n<h1>Not Found Element</h1>"

        self.assertFired(d)
        self.assertEqual(request.processingFailed.called, False)
        self.assertEqual(request.getWrittenData(), rendered)

    def test_errorHandlerReturnsResource(self):
        """
        Resources returned by L{Klein.handle_errors} are rendered
        """
        app = self.app
        request = requestMock(b"/")

        class NotFoundResource(Resource):
            isLeaf = True

            def render(self, request):
                request.setResponseCode(404)
                return b'Nothing found'

        @app.handle_errors(NotFound)
        def handle_not_found(request, failure):
            return NotFoundResource()

        d = _render(self.kr, request)

        self.assertFired(d)
        self.assertEqual(request.code, 404)
        self.assertEqual(request.getWrittenData(), b'Nothing found')

    def test_requestWriteAfterFinish(self):
        app = self.app
        request = requestMock(b"/")

        @app.route("/")
        def root(request):
            request.finish()
            return b'foo'

        d = _render(self.kr, request)

        self.assertFired(d)
        self.assertEqual(request.writeCount, 2)
        self.assertEqual(request.getWrittenData(), b'')
        [failure] = self.flushLoggedErrors(RuntimeError)

        self.assertEqual(
            str(failure.value),
            ("Request.write called on a request after Request.finish was "
             "called."))

    def test_requestFinishAfterConnectionLost(self):
        app = self.app
        request = requestMock(b"/")

        finished = Deferred()

        @app.route("/")
        def root(request):
            request.notifyFinish().addBoth(lambda _: finished.callback(b'foo'))
            return finished

        d = _render(self.kr, request)

        def _eb(result):
            [failure] = self.flushLoggedErrors(RuntimeError)

            self.assertEqual(
                str(failure.value),
                ("Request.finish called on a request after its connection was "
                 "lost; use Request.notifyFinish to keep track of this."))

        d.addErrback(lambda _: finished)
        d.addErrback(_eb)

        self.assertNotFired(d)

        request.connectionLost(ConnectionLost())

        self.assertFired(d)


    def test_routeHandlesRequestFinished(self):
        app = self.app
        request = requestMock(b"/")

        cancelled = []

        @app.route("/")
        def root(request):
            _d = Deferred()
            _d.addErrback(cancelled.append)
            request.notifyFinish().addCallback(lambda _: _d.cancel())
            return _d

        d = _render(self.kr, request)

        request.finish()

        self.assertFired(d)

        cancelled[0].trap(CancelledError)
        self.assertEqual(request.getWrittenData(), b'')
        self.assertEqual(request.writeCount, 1)
        self.assertEqual(request.processingFailed.call_count, 0)

    def test_url_for(self):
        app = self.app
        request = requestMock(b'/foo/1')

        relative_url = [None]

        @app.route("/foo/<int:bar>")
        def foo(request, bar):
            krequest = IKleinRequest(request)
            relative_url[0] = krequest.url_for('foo', {'bar': bar + 1})

        d = _render(self.kr, request)

        self.assertFired(d)
        self.assertEqual(relative_url[0], '/foo/2')

    def test_cancelledDeferred(self):
        app = self.app
        request = requestMock(b"/")

        inner_d = Deferred()

        @app.route("/")
        def root(request):
            return inner_d

        d = _render(self.kr, request)

        inner_d.cancel()

        self.assertFired(d)
        self.flushLoggedErrors(CancelledError)

    def test_external_url_for(self):
        app = self.app
        request = requestMock(b'/foo/1')

        relative_url = [None]

        @app.route("/foo/<int:bar>")
        def foo(request, bar):
            krequest = IKleinRequest(request)
            relative_url[0] = krequest.url_for(
                'foo', {'bar': bar + 1}, force_external=True
            )

        d = _render(self.kr, request)

        self.assertFired(d)
        self.assertEqual(relative_url[0], 'http://localhost:8080/foo/2')

    def test_cancelledIsEatenOnConnectionLost(self):
        app = self.app
        request = requestMock(b"/")

        @app.route("/")
        def root(request):
            _d = Deferred()
            request.notifyFinish().addErrback(lambda _: _d.cancel())
            return _d

        d = _render(self.kr, request)

        self.assertNotFired(d)

        request.connectionLost(ConnectionLost())

        def _cb(result):
            self.assertEqual(request.processingFailed.call_count, 0)

        d.addErrback(lambda f: f.trap(ConnectionLost))
        d.addCallback(_cb)
        self.assertFired(d)

    def test_cancelsOnConnectionLost(self):
        app = self.app
        request = requestMock(b"/")

        handler_d = Deferred()

        @app.route("/")
        def root(request):
            return handler_d

        d = _render(self.kr, request)

        self.assertNotFired(d)

        request.connectionLost(ConnectionLost())

        handler_d.addErrback(lambda f: f.trap(CancelledError))

        d.addErrback(lambda f: f.trap(ConnectionLost))
        d.addCallback(lambda _: handler_d)
        self.assertFired(d)

    def test_ensure_utf8_bytes(self):
        self.assertEqual(ensure_utf8_bytes(u"abc"), b"abc")
        self.assertEqual(ensure_utf8_bytes(u"\u2202"), b"\xe2\x88\x82")
        self.assertEqual(ensure_utf8_bytes(b"\xe2\x88\x82"), b"\xe2\x88\x82")

    def test_decodesPath(self):
        """
        server_name, path_info, and script_name are decoded as UTF-8 before
        being handed to werkzeug.
        """
        request = requestMock(b"/f\xc3\xb6\xc3\xb6")

        _render(self.kr, request)
        kreq = IKleinRequest(request)
        self.assertIsInstance(kreq.mapper.server_name, unicode)
        self.assertIsInstance(kreq.mapper.path_info, unicode)
        self.assertIsInstance(kreq.mapper.script_name, unicode)

    def test_failedDecodePathInfo(self):
        """
        If decoding of one of the URL parts (in this case PATH_INFO) fails, the
        error is logged and 400 returned.
        """
        request = requestMock(b"/f\xc3\xc3\xb6")
        _render(self.kr, request)
        rv = request.getWrittenData()
        self.assertEqual(b"Non-UTF-8 encoding in URL.", rv)
        self.assertEqual(1, len(self.flushLoggedErrors(UnicodeDecodeError)))

    def test_urlDecodeErrorReprPy2(self):
        """
        URLDecodeError.__repr__ formats properly.
        """
        self.assertEqual(
            "<URLDecodeError(errors=<type 'exceptions.ValueError'>)>",
            repr(_URLDecodeError(ValueError)),
        )

    def test_urlDecodeErrorReprPy3(self):
        """
        URLDecodeError.__repr__ formats properly.
        """
        self.assertEqual(
            "<URLDecodeError(errors=<class 'ValueError'>)>",
            repr(_URLDecodeError(ValueError)),
        )

    if _PY3:
        test_urlDecodeErrorReprPy2.skip = "Only works on Py2"  # type: ignore
    else:
        test_urlDecodeErrorReprPy3.skip = "Only works on Py3"  # type: ignore


    def test_subroutedBranch(self):
        subapp = Klein()

        @subapp.route('/foo')
        def foo(request):
            return b'foo'

        app = self.app
        with app.subroute('/sub') as app:
            @app.route('/app', branch=True)
            def subapp_endpoint(request):
                return subapp.resource()

        request = requestMock(b'/sub/app/foo')
        d = _render(self.kr, request)

        self.assertFired(d)
        self.assertEqual(request.getWrittenData(), b'foo')


    def test_correctContentLengthForRequestRedirect(self):
        app = self.app

        @app.route('/alias', alias=True)
        @app.route('/real')
        def real(req):
            return b'42'

        request = requestMock(b'/real')
        d = _render(self.kr, request)
        self.assertFired(d)
        self.assertEqual(request.getWrittenData(), b'42')

        request = requestMock(b'/alias')
        d = _render(self.kr, request)
        self.assertFired(d)
        request.setResponseCode.assert_called_with(301)

        actual_length = len(request.getWrittenData())
        reported_length = int(
            request.responseHeaders.getRawHeaders(b'content-length')[0]
        )
        self.assertEqual(reported_length, actual_length)


<<<<<<< HEAD
    def test_branchRoot(self):
        """
        Return the '/' path of a branched resource
        """
        expected_result = b'foo'
        app = self.app
        branch = Klein()

        @app.route('/foo')
        def branched_resource(req):
            return branch.resource()

        # branched resource with a '/' route
        @branch.route('/')
        def foo(req):
            return expected_result

        request = requestMock(b'/foo')
        d = _render(app.resource(), request)
        self.assertFired(d)
        self.assertEqual(request.getWrittenData(), expected_result)


class ExtractURLpartsTests(TestCase):
=======
class ExtractURLpartsTests(SynchronousTestCase):
>>>>>>> 7837852a
    """
    Tests for L{klein.resource._extractURLparts}.
    """
    def test_types(self):
        """
        Returns the correct types.
        """
        url_scheme, server_name, server_port, path_info, script_name = (
            _extractURLparts(requestMock(b"/f\xc3\xb6\xc3\xb6"))
        )

        self.assertIsInstance(url_scheme, unicode)
        self.assertIsInstance(server_name, unicode)
        self.assertIsInstance(server_port, int)
        self.assertIsInstance(path_info, unicode)
        self.assertIsInstance(script_name, unicode)


    def assertDecodingFailure(self, exception, part):
        """
        Checks whether C{exception} consists of a single L{UnicodeDecodeError}
        for C{part}.
        """
        self.assertEqual(1, len(exception.errors))
        actualPart, actualFail = exception.errors[0]
        self.assertEqual(part, actualPart)
        self.assertIsInstance(actualFail.value, UnicodeDecodeError)


    def test_failServerName(self):
        """
        Raises URLDecodeError if SERVER_NAME can't be decoded.
        """
        request = requestMock(b"/foo")
        request.getRequestHostname = lambda: b"f\xc3\xc3\xb6"
        e = self.assertRaises(_URLDecodeError, _extractURLparts, request)
        self.assertDecodingFailure(e, "SERVER_NAME")


    def test_failPathInfo(self):
        """
        Raises URLDecodeError if PATH_INFO can't be decoded.
        """
        request = requestMock(b"/f\xc3\xc3\xb6")
        e = self.assertRaises(_URLDecodeError, _extractURLparts, request)
        self.assertDecodingFailure(e, "PATH_INFO")


    def test_failScriptName(self):
        """
        Raises URLDecodeError if SCRIPT_NAME can't be decoded.
        """
        request = requestMock(b"/foo")
        request.prepath = [b"f\xc3\xc3\xb6"]
        e = self.assertRaises(_URLDecodeError, _extractURLparts, request)
        self.assertDecodingFailure(e, "SCRIPT_NAME")


    def test_failAll(self):
        """
        If multiple parts fail, they all get appended to the errors list of
        URLDecodeError.
        """
        request = requestMock(b"/f\xc3\xc3\xb6")
        request.prepath = [b"f\xc3\xc3\xb6"]
        request.getRequestHostname = lambda: b"f\xc3\xc3\xb6"
        e = self.assertRaises(_URLDecodeError, _extractURLparts, request)
        self.assertEqual(
            set(["SERVER_NAME", "PATH_INFO", "SCRIPT_NAME"]),
            set(part for part, _ in e.errors)
        )

    def test_afUnixSocket(self):
        """
        Test proper handling of AF_UNIX sockets
        """
        request = requestMock(b"/f\xc3\xb6\xc3\xb6")
        server_mock = Mock(Server)
        server_mock.getRequestHostname = u'/var/run/twisted.socket'
        request.host = server_mock
        (
            url_scheme, server_name, server_port, path_info, script_name
        ) = _extractURLparts(request)

        self.assertIsInstance(url_scheme, unicode)
        self.assertIsInstance(server_name, unicode)
        self.assertIsInstance(server_port, int)
        self.assertIsInstance(path_info, unicode)
        self.assertIsInstance(script_name, unicode)


class GlobalAppTests(SynchronousTestCase):
    """
    Tests for the global app object
    """

    def test_global_app(self):
        from klein.app import run, route, resource, handle_errors

        globalApp = run.__self__

        self.assertIs(route.__self__, globalApp)
        self.assertIs(resource.__self__, globalApp)
        self.assertIs(handle_errors.__self__, globalApp)

        @route('/')
        def index(request):
            1 // 0

        @handle_errors(ZeroDivisionError)
        def on_zero(request, failure):
            return b'alive'

        request = requestMock(b'/')
        d = _render(resource(), request)
        self.assertIsNone(self.successResultOf(d))
        self.assertEqual(request.getWrittenData(), b'alive')


    def test_weird_resource_situation(self):
        """
        Historically, the object named "C{klein.resource}" has had two
        meanings:

            - One is "C{klein.*} is sort of like a C{klein.Klein} instance, so
              C{klein.resource()} is sort of like C{klein.Klein.resource()}".

            - The other is "the public module in which
              C{klein.resource.KleinResource} is defined".

        This used to only work by accident; these meanings both sort of worked
        but only as long as you followed a certain import convention (C{from
        klein import resource} for the former, C{from klein.resource import
        KleinResource} for the latter).  This test ensures that
        C{klein.resource} is a special object, callable as you would expect
        from the former, but also having the attributes of the latter.
        """
        from klein import resource
        from klein.resource import KleinResource, ensure_utf8_bytes
        self.assertEqual(repr(resource),
                         "<special bound method/module klein.resource>")
        self.assertIdentical(resource.KleinResource, KleinResource)
        self.assertIdentical(resource.ensure_utf8_bytes, ensure_utf8_bytes)


if _PY3:
    import sys
    if sys.version_info >= (3, 5):
        from .py3_test_resource import PY3KleinResourceTests
        PY3KleinResourceTests  # shh pyflakes<|MERGE_RESOLUTION|>--- conflicted
+++ resolved
@@ -1167,7 +1167,6 @@
         self.assertEqual(reported_length, actual_length)
 
 
-<<<<<<< HEAD
     def test_branchRoot(self):
         """
         Return the '/' path of a branched resource
@@ -1191,10 +1190,7 @@
         self.assertEqual(request.getWrittenData(), expected_result)
 
 
-class ExtractURLpartsTests(TestCase):
-=======
 class ExtractURLpartsTests(SynchronousTestCase):
->>>>>>> 7837852a
     """
     Tests for L{klein.resource._extractURLparts}.
     """
