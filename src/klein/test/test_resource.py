import os
from io import BytesIO
from unittest.mock import Mock, call

from six.moves.urllib.parse import parse_qs

from twisted.internet.defer import CancelledError, Deferred, fail, succeed
from twisted.internet.error import ConnectionLost
from twisted.internet.unix import Server
from twisted.trial.unittest import SynchronousTestCase
from twisted.web import server
from twisted.web.http_headers import Headers
from twisted.web.iweb import IRequest
from twisted.web.resource import Resource
from twisted.web.static import File
from twisted.web.template import Element, XMLString, renderer
from twisted.web.test.test_web import DummyChannel

from werkzeug.exceptions import NotFound

from .util import EqualityTestsMixin
from .. import Klein, KleinRenderable
from .._interfaces import IKleinRequest
from .._resource import (
    KleinResource,
    _URLDecodeError,
    _extractURLparts,
    ensure_utf8_bytes,
)


def requestMock(
    path,
    method=b"GET",
    host=b"localhost",
    port=8080,
    isSecure=False,
    body=None,
    headers=None,
):
    if not headers:
        headers = {}

    if not body:
        body = b""

    path, qpath = (path.split(b"?", 1) + [b""])[:2]

    request = server.Request(DummyChannel(), False)
    request.site = Mock(server.Site)
    request.gotLength(len(body))
    request.content = BytesIO()
    request.content.write(body)
    request.content.seek(0)
    request.args = parse_qs(qpath)
    request.requestHeaders = Headers(headers)
    request.setHost(host, port, isSecure)
    request.uri = path
    request.prepath = []
    request.postpath = path.split(b"/")[1:]
    request.method = method
    request.clientproto = b"HTTP/1.1"

    request.setHeader = Mock(wraps=request.setHeader)
    request.setResponseCode = Mock(wraps=request.setResponseCode)

    request._written = BytesIO()
    request.finishCount = 0
    request.writeCount = 0

    def registerProducer(producer, streaming):
        request.producer = producer
        for _ in range(2):
            if request.producer:
                request.producer.resumeProducing()

    def unregisterProducer():
        request.producer = None

    def finish():
        request.finishCount += 1

        if not request.startedWriting:
            request.write(b"")

        if not request.finished:
            request.finished = True
            request._cleanup()

    def write(data):
        request.writeCount += 1
        request.startedWriting = True

        if not request.finished:
            request._written.write(data)
        else:
            raise RuntimeError(
                "Request.write called on a request after "
                "Request.finish was called."
            )

    def getWrittenData():
        return request._written.getvalue()

    request.finish = finish
    request.write = write
    request.getWrittenData = getWrittenData

    request.registerProducer = registerProducer
    request.unregisterProducer = unregisterProducer

    request.processingFailed = Mock(wraps=request.processingFailed)

    return request


def _render(resource, request, notifyFinish=True):
    result = resource.render(request)

    assert result is server.NOT_DONE_YET or isinstance(result, bytes)

    if isinstance(result, bytes):
        request.write(result)
        request.finish()
        return succeed(None)
    elif result is server.NOT_DONE_YET:
        if request.finished or not notifyFinish:
            return succeed(None)
        else:
            return request.notifyFinish()
<<<<<<< HEAD
    else:
        raise ValueError(f"Unexpected return value: {result!r}")
=======
>>>>>>> bd47f6b1


class SimpleElement(Element):
    loader = XMLString(
        '<h1 xmlns:t="http://twistedmatrix.com/ns/twisted.web.template/0.1" '
        't:render="name" />'
    )

    def __init__(self, name):
        self._name = name

    @renderer
    def name(self, request, tag):
        return tag(self._name)


class DeferredElement(SimpleElement):
    @renderer
    def name(self, request, tag):
        self.deferred = Deferred()
        self.deferred.addCallback(lambda ignored: tag(self._name))
        return self.deferred


class LeafResource(Resource):
    isLeaf = True

    content = b"I am a leaf in the wind."

    def render(self, request):
        return self.content


class ChildResource(Resource):
    isLeaf = True

    def __init__(self, name):
        self._name = name

    def render(self, request):
        return b"I'm a child named " + self._name + b"!"


class ChildrenResource(Resource):
    def render(self, request):
        return b"I have children!"

    def getChild(self, path, request):
        if path == b"":
            return self

        return ChildResource(path)


class ProducingResource(Resource):
    def __init__(self, path, strings):
        self.path = path
        self.strings = strings

    def render_GET(self, request):
        producer = MockProducer(request, self.strings)
        producer.start()
        return server.NOT_DONE_YET


class MockProducer:
    def __init__(self, request, strings):
        self.request = request
        self.strings = strings

    def start(self):
        self.request.registerProducer(self, False)

    def resumeProducing(self):
        if self.strings:
            self.request.write(self.strings.pop(0))
        else:
            self.request.unregisterProducer()
            self.request.finish()


class KleinResourceEqualityTests(SynchronousTestCase, EqualityTestsMixin):
    """
    Tests for L{KleinResource}'s implementation of C{==} and C{!=}.
    """

    class _One:
        oneKlein = Klein()

        @oneKlein.route("/foo")
        def foo(self, resource: IRequest) -> KleinRenderable:
            pass

    _one = _One()

    class _Another:
        anotherKlein = Klein()

        @anotherKlein.route("/bar")
        def bar(self):
            pass

    _another = _Another()

    def anInstance(self):
        return self._one.oneKlein

    def anotherInstance(self):
        return self._another.anotherKlein


class KleinResourceTests(SynchronousTestCase):
    def setUp(self):
        self.app = Klein()
        self.kr = KleinResource(self.app)

    def assertFired(self, deferred, result=None):
        """
        Assert that the given deferred has fired with the given result.
        """
        self.assertEqual(self.successResultOf(deferred), result)

    def assertNotFired(self, deferred):
        """
        Assert that the given deferred has not fired with a result.
        """
        _pawn = object()
        result = getattr(deferred, "result", _pawn)
        if result != _pawn:
            self.fail(
                "Expected deferred not to have fired, but it has: {!r}".format(
                    deferred
                )
            )

    def test_simplePost(self):
        app = self.app

        # The order in which these functions are defined
        # matters.  If the more generic one is defined first
        # then it will eat requests that should have been handled
        # by the more specific handler.

        @app.route("/", methods=["POST"])
        def handle_post(request):
            return b"posted"

        @app.route("/")
        def handle(request):
            return b"gotted"

        request = requestMock(b"/", b"POST")
        request2 = requestMock(b"/")

        d = _render(self.kr, request)
        self.assertFired(d)
        self.assertEqual(request.getWrittenData(), b"posted")

        d2 = _render(self.kr, request2)
        self.assertFired(d2)
        self.assertEqual(request2.getWrittenData(), b"gotted")

    def test_simpleRouting(self):
        app = self.app

        @app.route("/")
        def slash(request):
            return b"ok"

        request = requestMock(b"/")

        d = _render(self.kr, request)

        self.assertFired(d)
        self.assertEqual(request.getWrittenData(), b"ok")

    def test_branchRendering(self):
        app = self.app

        @app.route("/", branch=True)
        def slash(request):
            return b"ok"

        request = requestMock(b"/foo")

        d = _render(self.kr, request)

        self.assertFired(d)
        self.assertEqual(request.getWrittenData(), b"ok")

    def test_branchWithExplicitChildrenRouting(self):
        app = self.app

        @app.route("/")
        def slash(request):
            return b"ok"

        @app.route("/zeus")
        def wooo(request):
            return b"zeus"

        request = requestMock(b"/zeus")
        request2 = requestMock(b"/")

        d = _render(self.kr, request)

        self.assertFired(d)
        self.assertEqual(request.getWrittenData(), b"zeus")

        d2 = _render(self.kr, request2)

        self.assertFired(d2)
        self.assertEqual(request2.getWrittenData(), b"ok")

    def test_branchWithExplicitChildBranch(self):
        app = self.app

        @app.route("/", branch=True)
        def slash(request):
            return b"ok"

        @app.route("/zeus/", branch=True)
        def wooo(request):
            return b"zeus"

        request = requestMock(b"/zeus/foo")
        request2 = requestMock(b"/")

        d = _render(self.kr, request)

        self.assertFired(d)
        self.assertEqual(request.getWrittenData(), b"zeus")

        d2 = _render(self.kr, request2)

        self.assertFired(d2)
        self.assertEqual(request2.getWrittenData(), b"ok")

    def test_deferredRendering(self):
        app = self.app

        deferredResponse = Deferred()

        @app.route("/deferred")
        def deferred(request):
            return deferredResponse

        request = requestMock(b"/deferred")

        d = _render(self.kr, request)

        self.assertNotFired(d)

        deferredResponse.callback(b"ok")

        self.assertFired(d)
        self.assertEqual(request.getWrittenData(), b"ok")

    def test_asyncRendering(self):
        app = self.app
        resource = self.kr

        request = requestMock(b"/resource/leaf")

        @app.route("/resource/leaf")
        async def leaf(request):
            return LeafResource()

        self.assertFired(_render(resource, request))

        self.assertEqual(request.getWrittenData(), LeafResource.content)

    def test_elementRendering(self):
        app = self.app

        @app.route("/element/<string:name>")
        def element(request, name):
            return SimpleElement(name)

        request = requestMock(b"/element/foo")

        d = _render(self.kr, request)

        self.assertFired(d)
        self.assertEqual(
            request.getWrittenData(), b"<!DOCTYPE html>\n<h1>foo</h1>"
        )

    def test_deferredElementRendering(self):
        app = self.app

        elements = []

        @app.route("/element/<string:name>")
        def element(request, name):
            it = DeferredElement(name)
            elements.append(it)
            return it

        request = requestMock(b"/element/bar")

        d = _render(self.kr, request)
        self.assertEqual(len(elements), 1)
        [oneElement] = elements
        self.assertNoResult(d)
        oneElement.deferred.callback(None)
        self.assertFired(d)
        self.assertEqual(
            request.getWrittenData(), b"<!DOCTYPE html>\n<h1>bar</h1>"
        )

    def test_leafResourceRendering(self):
        app = self.app

        request = requestMock(b"/resource/leaf")

        @app.route("/resource/leaf")
        def leaf(request):
            return LeafResource()

        d = _render(self.kr, request)

        self.assertFired(d)
        self.assertEqual(request.getWrittenData(), LeafResource.content)

    def test_childResourceRendering(self):
        app = self.app
        request = requestMock(b"/resource/children/betty")

        @app.route("/resource/children/", branch=True)
        def children(request):
            return ChildrenResource()

        d = _render(self.kr, request)

        self.assertFired(d)
        self.assertEqual(request.getWrittenData(), b"I'm a child named betty!")

    def test_childrenResourceRendering(self):
        app = self.app

        request = requestMock(b"/resource/children/")

        @app.route("/resource/children/", branch=True)
        def children(request):
            return ChildrenResource()

        d = _render(self.kr, request)

        self.assertFired(d)
        self.assertEqual(request.getWrittenData(), b"I have children!")

    def test_producerResourceRendering(self):
        """
        Test that Klein will correctly handle producing L{Resource}s.

        Producing Resources close the connection by themselves, sometimes after
        Klein has 'finished'. This test lets Klein finish its handling of the
        request before doing more producing.
        """
        app = self.app

        request = requestMock(b"/resource")

        @app.route("/resource", branch=True)
        def producer(request):
            return ProducingResource(request, [b"a", b"b", b"c", b"d"])

        d = _render(self.kr, request, notifyFinish=False)

        self.assertNotEqual(
            request.getWrittenData(),
            b"abcd",
            "The full response should not have been written at this point.",
        )

        while request.producer:
            request.producer.resumeProducing()

        self.assertEqual(self.successResultOf(d), None)
        self.assertEqual(request.getWrittenData(), b"abcd")
        self.assertEqual(request.writeCount, 4)
        self.assertEqual(request.finishCount, 1)
        self.assertEqual(request.producer, None)

    def test_notFound(self):
        request = requestMock(b"/fourohofour")

        d = _render(self.kr, request)

        self.assertFired(d)
        request.setResponseCode.assert_called_with(404)
        self.assertIn(b"404 Not Found", request.getWrittenData())

    def test_renderUnicode(self):
        app = self.app

        request = requestMock(b"/snowman")

        @app.route("/snowman")
        def snowman(request):
            return "\u2603"

        d = _render(self.kr, request)

        self.assertFired(d)
        self.assertEqual(request.getWrittenData(), b"\xE2\x98\x83")

    def test_renderNone(self):
        app = self.app

        request = requestMock(b"/None")

        @app.route("/None")
        def none(request):
            return None

        d = _render(self.kr, request)

        self.assertFired(d)
        self.assertEqual(request.getWrittenData(), b"")
        self.assertEqual(request.finishCount, 1)
        self.assertEqual(request.writeCount, 1)

    def test_staticRoot(self):
        app = self.app

        request = requestMock(b"/__init__.py")
        expected = open(
            os.path.join(os.path.dirname(__file__), "__init__.py"), "rb"
        ).read()

        @app.route("/", branch=True)
        def root(request):
            return File(os.path.dirname(__file__))

        d = _render(self.kr, request)

        self.assertFired(d)
        self.assertEqual(request.getWrittenData(), expected)
        self.assertEqual(request.finishCount, 1)

    def test_explicitStaticBranch(self):
        app = self.app

        request = requestMock(b"/static/__init__.py")
        expected = open(
            os.path.join(os.path.dirname(__file__), "__init__.py"), "rb"
        ).read()

        @app.route("/static/", branch=True)
        def root(request):
            return File(os.path.dirname(__file__))

        d = _render(self.kr, request)

        self.assertFired(d)
        self.assertEqual(request.getWrittenData(), expected)
        self.assertEqual(request.writeCount, 1)
        self.assertEqual(request.finishCount, 1)

    def test_staticDirlist(self):
        app = self.app

        request = requestMock(b"/")

        @app.route("/", branch=True)
        def root(request):
            return File(os.path.dirname(__file__))

        d = _render(self.kr, request)

        self.assertFired(d)
        self.assertIn(b"Directory listing", request.getWrittenData())
        self.assertEqual(request.writeCount, 1)
        self.assertEqual(request.finishCount, 1)

    def test_addSlash(self):
        app = self.app
        request = requestMock(b"/foo")

        @app.route("/foo/")
        def foo(request):
            return "foo"

        d = _render(self.kr, request)

        self.assertFired(d)
        self.assertEqual(request.setHeader.call_count, 3)
        request.setHeader.assert_has_calls(
            [
                call(b"Content-Type", b"text/html; charset=utf-8"),
                call(b"Content-Length", b"259"),
                call(b"Location", b"http://localhost:8080/foo/"),
            ]
        )

    def test_methodNotAllowed(self):
        app = self.app
        request = requestMock(b"/foo", method=b"DELETE")

        @app.route("/foo", methods=["GET"])
        def foo(request):
            return "foo"

        d = _render(self.kr, request)

        self.assertFired(d)
        self.assertEqual(request.code, 405)

    def test_methodNotAllowedWithRootCollection(self):
        app = self.app
        request = requestMock(b"/foo/bar", method=b"DELETE")

        @app.route("/foo/bar", methods=["GET"])
        def foobar(request):
            return b"foo/bar"

        @app.route("/foo/", methods=["DELETE"])
        def foo(request):
            return b"foo"

        d = _render(self.kr, request)

        self.assertFired(d)
        self.assertEqual(request.code, 405)

    def test_noImplicitBranch(self):
        app = self.app
        request = requestMock(b"/foo")

        @app.route("/")
        def root(request):
            return b"foo"

        d = _render(self.kr, request)

        self.assertFired(d)
        self.assertEqual(request.code, 404)

    def test_strictSlashes(self):
        app = self.app
        request = requestMock(b"/foo/bar")

        request_url = [None]

        @app.route("/foo/bar/", strict_slashes=False)
        def root(request):
            request_url[0] = request.URLPath()
            return b"foo"

        d = _render(self.kr, request)

        self.assertFired(d)
        self.assertEqual(str(request_url[0]), "http://localhost:8080/foo/bar")
        self.assertEqual(request.getWrittenData(), b"foo")
        self.assertEqual(request.code, 200)

    def test_URLPath(self):
        app = self.app
        request = requestMock(b"/egg/chicken")

        request_url = [None]

        @app.route("/egg/chicken")
        def wooo(request):
            request_url[0] = request.URLPath()
            return b"foo"

        d = _render(self.kr, request)

        self.assertFired(d)
        self.assertEqual(
            str(request_url[0]), "http://localhost:8080/egg/chicken"
        )

    def test_URLPath_root(self):
        app = self.app
        request = requestMock(b"/")

        request_url = [None]

        @app.route("/")
        def root(request):
            request_url[0] = request.URLPath()

        d = _render(self.kr, request)

        self.assertFired(d)
        self.assertEqual(str(request_url[0]), "http://localhost:8080/")

    def test_URLPath_traversedResource(self):
        app = self.app
        request = requestMock(b"/resource/foo")

        request_url = [None]

        class URLPathResource(Resource):
            def render(self, request):
                request_url[0] = request.URLPath()

            def getChild(self, request, segment):
                return self

        @app.route("/resource/", branch=True)
        def root(request):
            return URLPathResource()

        d = _render(self.kr, request)

        self.assertFired(d)
        self.assertEqual(
            str(request_url[0]), "http://localhost:8080/resource/foo"
        )

    def test_handlerRaises(self):
        app = self.app
        request = requestMock(b"/")

        failures = []

        class RouteFailureTest(Exception):
            pass

        @app.route("/")
        def root(request):
            def _capture_failure(f):
                failures.append(f)
                return f

            return fail(RouteFailureTest("die")).addErrback(_capture_failure)

        d = _render(self.kr, request)

        self.assertFired(d)
        self.assertEqual(request.code, 500)
        request.processingFailed.assert_called_once_with(failures[0])
        self.flushLoggedErrors(RouteFailureTest)

    def test_genericErrorHandler(self):
        app = self.app
        request = requestMock(b"/")

        failures = []

        class RouteFailureTest(Exception):
            pass

        @app.route("/")
        def root(request):
            raise RouteFailureTest("not implemented")

        @app.handle_errors
        def handle_errors(request, failure):
            failures.append(failure)
            request.setResponseCode(501)
            return

        d = _render(self.kr, request)

        self.assertFired(d)
        self.assertEqual(request.code, 501)
        assert not request.processingFailed.called

    def test_typeSpecificErrorHandlers(self):
        app = self.app
        request = requestMock(b"/")
        type_error_handled = False
        generic_error_handled = False

        failures = []

        class TypeFilterTestError(Exception):
            pass

        @app.route("/")
        def root(request):
            return fail(TypeFilterTestError("not implemented"))

        @app.handle_errors(TypeError)
        def handle_type_error(request, failure):
            global type_error_handled
            type_error_handled = True
            return

        @app.handle_errors(TypeFilterTestError)
        def handle_type_filter_test_error(request, failure):
            failures.append(failure)
            request.setResponseCode(501)
            return

        @app.handle_errors
        def handle_generic_error(request, failure):
            global generic_error_handled
            generic_error_handled = True
            return

        d = _render(self.kr, request)

        self.assertFired(d)
        self.assertEqual(request.processingFailed.called, False)
        self.assertEqual(type_error_handled, False)
        self.assertEqual(generic_error_handled, False)
        self.assertEqual(len(failures), 1)
        self.assertEqual(request.code, 501)

    def test_notFoundException(self):
        app = self.app
        request = requestMock(b"/")
        generic_error_handled = False

        @app.handle_errors(NotFound)
        def handle_not_found(request, failure):
            request.setResponseCode(404)
            return b"Custom Not Found"

        @app.handle_errors
        def handle_generic_error(request, failure):
            global generic_error_handled
            generic_error_handled = True
            return

        d = _render(self.kr, request)

        self.assertFired(d)
        self.assertEqual(request.processingFailed.called, False)
        self.assertEqual(generic_error_handled, False)
        self.assertEqual(request.code, 404)
        self.assertEqual(request.getWrittenData(), b"Custom Not Found")
        self.assertEqual(request.writeCount, 1)

    def test_errorHandlerNeedsRendering(self):
        """
        Renderables returned by L{handle_errors} are rendered.
        """
        app = self.app
        request = requestMock(b"/")

        @app.handle_errors(NotFound)
        def handle_not_found(request, failure):
            return SimpleElement("Not Found Element")

        d = _render(self.kr, request)

        rendered = b"<!DOCTYPE html>\n<h1>Not Found Element</h1>"

        self.assertFired(d)
        self.assertEqual(request.processingFailed.called, False)
        self.assertEqual(request.getWrittenData(), rendered)

    def test_errorHandlerReturnsResource(self):
        """
        Resources returned by L{Klein.handle_errors} are rendered
        """
        app = self.app
        request = requestMock(b"/")

        class NotFoundResource(Resource):
            isLeaf = True

            def render(self, request):
                request.setResponseCode(404)
                return b"Nothing found"

        @app.handle_errors(NotFound)
        def handle_not_found(request, failure):
            return NotFoundResource()

        d = _render(self.kr, request)

        self.assertFired(d)
        self.assertEqual(request.code, 404)
        self.assertEqual(request.getWrittenData(), b"Nothing found")

    def test_requestWriteAfterFinish(self):
        app = self.app
        request = requestMock(b"/")

        @app.route("/")
        def root(request):
            request.finish()
            return b"foo"

        d = _render(self.kr, request)

        self.assertFired(d)
        self.assertEqual(request.writeCount, 2)
        self.assertEqual(request.getWrittenData(), b"")
        [failure] = self.flushLoggedErrors(RuntimeError)

        self.assertEqual(
            str(failure.value),
            (
                "Request.write called on a request after Request.finish was "
                "called."
            ),
        )

    def test_requestFinishAfterConnectionLost(self):
        app = self.app
        request = requestMock(b"/")

        finished = Deferred()

        @app.route("/")
        def root(request):
            request.notifyFinish().addBoth(lambda _: finished.callback(b"foo"))
            return finished

        d = _render(self.kr, request)

        def _eb(result):
            [failure] = self.flushLoggedErrors(RuntimeError)

            self.assertEqual(
                str(failure.value),
                (
                    "Request.finish called on a request after its connection "
                    "was lost; use Request.notifyFinish to keep track of this."
                ),
            )

        d.addErrback(lambda _: finished)
        d.addErrback(_eb)

        self.assertNotFired(d)

        request.connectionLost(ConnectionLost())

        self.assertFired(d)

    def test_routeHandlesRequestFinished(self):
        app = self.app
        request = requestMock(b"/")

        cancelled = []

        @app.route("/")
        def root(request):
            _d = Deferred()
            _d.addErrback(cancelled.append)
            request.notifyFinish().addCallback(lambda _: _d.cancel())
            return _d

        d = _render(self.kr, request)

        request.finish()

        self.assertFired(d)

        cancelled[0].trap(CancelledError)
        self.assertEqual(request.getWrittenData(), b"")
        self.assertEqual(request.writeCount, 1)
        self.assertEqual(request.processingFailed.call_count, 0)

    def test_url_for(self):
        app = self.app
        request = requestMock(b"/foo/1")

        relative_url = [None]

        @app.route("/foo/<int:bar>")
        def foo(request, bar):
            krequest = IKleinRequest(request)
            relative_url[0] = krequest.url_for("foo", {"bar": bar + 1})

        d = _render(self.kr, request)

        self.assertFired(d)
        self.assertEqual(relative_url[0], "/foo/2")

    def test_cancelledDeferred(self):
        app = self.app
        request = requestMock(b"/")

        inner_d = Deferred()

        @app.route("/")
        def root(request):
            return inner_d

        d = _render(self.kr, request)

        inner_d.cancel()

        self.assertFired(d)
        self.flushLoggedErrors(CancelledError)

    def test_external_url_for(self):
        app = self.app
        request = requestMock(b"/foo/1")

        relative_url = [None]

        @app.route("/foo/<int:bar>")
        def foo(request, bar):
            krequest = IKleinRequest(request)
            relative_url[0] = krequest.url_for(
                "foo", {"bar": bar + 1}, force_external=True
            )

        d = _render(self.kr, request)

        self.assertFired(d)
        self.assertEqual(relative_url[0], "http://localhost:8080/foo/2")

    def test_cancelledIsEatenOnConnectionLost(self):
        app = self.app
        request = requestMock(b"/")

        @app.route("/")
        def root(request):
            _d = Deferred()
            request.notifyFinish().addErrback(lambda _: _d.cancel())
            return _d

        d = _render(self.kr, request)

        self.assertNotFired(d)

        request.connectionLost(ConnectionLost())

        def _cb(result):
            self.assertEqual(request.processingFailed.call_count, 0)

        d.addErrback(lambda f: f.trap(ConnectionLost))
        d.addCallback(_cb)
        self.assertFired(d)

    def test_cancelsOnConnectionLost(self):
        app = self.app
        request = requestMock(b"/")

        handler_d = Deferred()

        @app.route("/")
        def root(request):
            return handler_d

        d = _render(self.kr, request)

        self.assertNotFired(d)

        request.connectionLost(ConnectionLost())

        handler_d.addErrback(lambda f: f.trap(CancelledError))

        d.addErrback(lambda f: f.trap(ConnectionLost))
        d.addCallback(lambda _: handler_d)
        self.assertFired(d)

    def test_ensure_utf8_bytes(self):
        self.assertEqual(ensure_utf8_bytes("abc"), b"abc")
        self.assertEqual(ensure_utf8_bytes("\u2202"), b"\xe2\x88\x82")
        self.assertEqual(ensure_utf8_bytes(b"\xe2\x88\x82"), b"\xe2\x88\x82")

    def test_decodesPath(self):
        """
        server_name, path_info, and script_name are decoded as UTF-8 before
        being handed to werkzeug.
        """
        request = requestMock(b"/f\xc3\xb6\xc3\xb6")

        _render(self.kr, request)
        kreq = IKleinRequest(request)
        self.assertIsInstance(kreq.mapper.server_name, str)
        self.assertIsInstance(kreq.mapper.path_info, str)
        self.assertIsInstance(kreq.mapper.script_name, str)

    def test_failedDecodePathInfo(self):
        """
        If decoding of one of the URL parts (in this case PATH_INFO) fails, the
        error is logged and 400 returned.
        """
        request = requestMock(b"/f\xc3\xc3\xb6")
        _render(self.kr, request)
        rv = request.getWrittenData()
        self.assertEqual(b"Non-UTF-8 encoding in URL.", rv)
        self.assertEqual(1, len(self.flushLoggedErrors(UnicodeDecodeError)))

    def test_urlDecodeErrorRepr(self):
        """
        URLDecodeError.__repr__ formats properly.
        """
        self.assertEqual(
            "<URLDecodeError(errors=<class 'ValueError'>)>",
            repr(_URLDecodeError(ValueError)),
        )

    def test_subroutedBranch(self):
        subapp = Klein()

        @subapp.route("/foo")
        def foo(request):
            return b"foo"

        app = self.app
        with app.subroute("/sub") as app:

            @app.route("/app", branch=True)
            def subapp_endpoint(request):
                return subapp.resource()

        request = requestMock(b"/sub/app/foo")
        d = _render(self.kr, request)

        self.assertFired(d)
        self.assertEqual(request.getWrittenData(), b"foo")

    def test_correctContentLengthForRequestRedirect(self):
        app = self.app

        @app.route("/alias", alias=True)
        @app.route("/real")
        def real(req):
            return b"42"

        request = requestMock(b"/real")
        d = _render(self.kr, request)
        self.assertFired(d)
        self.assertEqual(request.getWrittenData(), b"42")

        request = requestMock(b"/alias")
        d = _render(self.kr, request)
        self.assertFired(d)
        # Werkzeug switched the redirect status code used from 301 to 308.
        # Both are valid here.
        self.assertIn(request.setResponseCode.call_args[0], [(301,), (308,)])

        actual_length = len(request.getWrittenData())
        reported_length = int(
            request.responseHeaders.getRawHeaders(b"content-length")[0]
        )
        self.assertEqual(reported_length, actual_length)


class ExtractURLpartsTests(SynchronousTestCase):
    """
    Tests for L{klein.resource._extractURLparts}.
    """

    def test_types(self):
        """
        Returns the correct types.
        """
        (
            url_scheme,
            server_name,
            server_port,
            path_info,
            script_name,
        ) = _extractURLparts(requestMock(b"/f\xc3\xb6\xc3\xb6"))

        self.assertIsInstance(url_scheme, str)
        self.assertIsInstance(server_name, str)
        self.assertIsInstance(server_port, int)
        self.assertIsInstance(path_info, str)
        self.assertIsInstance(script_name, str)

    def assertDecodingFailure(self, exception, part):
        """
        Checks whether C{exception} consists of a single L{UnicodeDecodeError}
        for C{part}.
        """
        self.assertEqual(1, len(exception.errors))
        actualPart, actualFail = exception.errors[0]
        self.assertEqual(part, actualPart)
        self.assertIsInstance(actualFail.value, UnicodeDecodeError)

    def test_failServerName(self):
        """
        Raises URLDecodeError if SERVER_NAME can't be decoded.
        """
        request = requestMock(b"/foo")
        request.getRequestHostname = lambda: b"f\xc3\xc3\xb6"
        e = self.assertRaises(_URLDecodeError, _extractURLparts, request)
        self.assertDecodingFailure(e, "SERVER_NAME")

    def test_failPathInfo(self):
        """
        Raises URLDecodeError if PATH_INFO can't be decoded.
        """
        request = requestMock(b"/f\xc3\xc3\xb6")
        e = self.assertRaises(_URLDecodeError, _extractURLparts, request)
        self.assertDecodingFailure(e, "PATH_INFO")

    def test_failScriptName(self):
        """
        Raises URLDecodeError if SCRIPT_NAME can't be decoded.
        """
        request = requestMock(b"/foo")
        request.prepath = [b"f\xc3\xc3\xb6"]
        e = self.assertRaises(_URLDecodeError, _extractURLparts, request)
        self.assertDecodingFailure(e, "SCRIPT_NAME")

    def test_failAll(self):
        """
        If multiple parts fail, they all get appended to the errors list of
        URLDecodeError.
        """
        request = requestMock(b"/f\xc3\xc3\xb6")
        request.prepath = [b"f\xc3\xc3\xb6"]
        request.getRequestHostname = lambda: b"f\xc3\xc3\xb6"
        e = self.assertRaises(_URLDecodeError, _extractURLparts, request)
        self.assertEqual(
            {"SERVER_NAME", "PATH_INFO", "SCRIPT_NAME"},
            {part for part, _ in e.errors},
        )

    def test_afUnixSocket(self):
        """
        Test proper handling of AF_UNIX sockets
        """
        request = requestMock(b"/f\xc3\xb6\xc3\xb6")
        server_mock = Mock(Server)
        server_mock.getRequestHostname = "/var/run/twisted.socket"
        request.host = server_mock
        (
            url_scheme,
            server_name,
            server_port,
            path_info,
            script_name,
        ) = _extractURLparts(request)

        self.assertIsInstance(url_scheme, str)
        self.assertIsInstance(server_name, str)
        self.assertIsInstance(server_port, int)
        self.assertIsInstance(path_info, str)
        self.assertIsInstance(script_name, str)


class GlobalAppTests(SynchronousTestCase):
    """
    Tests for the global app object
    """

    def test_global_app(self):
        from klein.app import run, route, resource, handle_errors

        globalApp = run.__self__

        self.assertIs(route.__self__, globalApp)
        self.assertIs(resource.__self__, globalApp)
        self.assertIs(handle_errors.__self__, globalApp)

        @route("/")
        def index(request):
            1 // 0

        @handle_errors(ZeroDivisionError)
        def on_zero(request, failure):
            return b"alive"

        request = requestMock(b"/")
        d = _render(resource(), request)
        self.assertIsNone(self.successResultOf(d))
        self.assertEqual(request.getWrittenData(), b"alive")

    def test_weird_resource_situation(self):
        """
        Historically, the object named "C{klein.resource}" has had two
        meanings:

            - One is "C{klein.*} is sort of like a C{klein.Klein} instance, so
              C{klein.resource()} is sort of like C{klein.Klein.resource()}".

            - The other is "the public module in which
              C{klein.resource.KleinResource} is defined".

        This used to only work by accident; these meanings both sort of worked
        but only as long as you followed a certain import convention (C{from
        klein import resource} for the former, C{from klein.resource import
        KleinResource} for the latter).  This test ensures that
        C{klein.resource} is a special object, callable as you would expect
        from the former, but also having the attributes of the latter.
        """
        from klein import resource
        from klein.resource import KleinResource, ensure_utf8_bytes

        self.assertEqual(
            repr(resource), "<special bound method/module klein.resource>"
        )
        self.assertIdentical(resource.KleinResource, KleinResource)
        self.assertIdentical(resource.ensure_utf8_bytes, ensure_utf8_bytes)<|MERGE_RESOLUTION|>--- conflicted
+++ resolved
@@ -128,11 +128,6 @@
             return succeed(None)
         else:
             return request.notifyFinish()
-<<<<<<< HEAD
-    else:
-        raise ValueError(f"Unexpected return value: {result!r}")
-=======
->>>>>>> bd47f6b1
 
 
 class SimpleElement(Element):
