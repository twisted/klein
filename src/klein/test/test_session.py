--- conflicted
+++ resolved
@@ -19,21 +19,8 @@
 from klein.interfaces import ISession, NoSuchSession, TooLateForCookies
 from klein.storage.memory import MemorySessionStore, declareMemoryAuthorizer
 
-<<<<<<< HEAD
-
 Sessions = List[ISession]
 Errors = List[NoSuchSession]
-=======
-if TYPE_CHECKING:  # pragma: no cover
-    from twisted.web.iweb import IRequest
-    from twisted.internet.defer import Deferred
-    from twisted.python.components import Componentized
-    from zope.interface.interfaces import IInterface
-    from typing import Tuple, List
-
-    sessions = List[ISession]
-    errors = List[NoSuchSession]
->>>>>>> eb673fd0
 
 
 class ISimpleTest(Interface):
