[tox]

envlist =
    flake8

    # Twisted 15.5 is the first version to support Python 3 (3.3+)
    coverage-py{27,py,34,35,36}-tw{155,166,current,trunk}

    docs, docs-linkcheck

skip_missing_interpreters = True


##
# Default environment: unit tests
##

[testenv]

basepython =
    pypy: pypy
    py27: python2.7
    py34: python3.4
    py35: python3.5
    py36: python3.6

deps =
    coverage
    mock
    hypothesis
    idna

    tw150: Twisted==15.0
    tw151: Twisted==15.1
    tw152: Twisted==15.2
    tw153: Twisted==15.3
    tw154: Twisted==15.4
    tw155: Twisted==15.5
    tw160: Twisted==16.0
    tw161: Twisted==16.1
    tw162: Twisted==16.2
    tw163: Twisted==16.3
    tw164: Twisted==16.4
    tw165: Twisted==16.5
    tw166: Twisted==16.6
    tw171: Twisted==17.1
    twcurrent: Twisted
    twtrunk: https://github.com/twisted/twisted/archive/trunk.zip

<<<<<<< HEAD
passenv =
    CI
=======
setenv =
    PIP_DISABLE_PIP_VERSION_CHECK=1
    VIRTUALENV_NO_DOWNLOAD=1
>>>>>>> 9d2ed159

commands =
    "{toxinidir}/.travis/environment"

    trial: trial --random=0 --logfile="{envlogdir}/trial.log" --temp-directory="{envlogdir}/trial.d" {posargs:klein}

    coverage: coverage run -p "{envbindir}/trial" --random=0 --logfile="{envlogdir}/trial.log" --temp-directory="{envlogdir}/trial.d" {posargs:klein}


##
# Flake8 linting
##

[testenv:flake8]

skip_install = True

deps =
    flake8
    flake8-bugbear
    flake8_docstrings
    flake8-import-order
    flake8-pep3101
    pep8-naming
    mccabe

basepython = python3.5

commands =
    "{toxinidir}/.travis/environment"

    flake8 {posargs:src/klein}


[flake8]

select = B,C,E,F,I,N,S,W

disable-noqa = True
show-source  = True
doctests     = True

# Codes: http://flake8.pycqa.org/en/latest/user/error-codes.html
ignore =
    # too many blank lines
    E302,
    # too many blank lines
    E303,
    # expected 2 blank lines after class or function definition
    E305,
    # multiple spaces before operator
    E221,
    # function name should be lowercase
    N802,
    # argument name should be lowercase
    N803,
    # first argument of a method should be named 'self'
    N805,
    # variable in function should be lowercase
    N806,
    # lowercase imported as non lowercase
    N812,

# flake8-import-order: local module name space
application-import-names = klein

# McCabe complexity checker
max-complexity = 21


##
# Run twistedchecker
##

[testenv:twistedchecker]

deps = twistedchecker

basepython = python2.7

commands =
    "{toxinidir}/.travis/environment"

    twistedchecker {posargs:klein}


##
# Run twistedchecker on changes relative to master
##

[testenv:twistedchecker-diff]

deps =
    {[testenv:twistedchecker]deps}
    diff_cover

basepython = python2.7

commands =
    "{toxinidir}/.travis/environment"

    "{toxinidir}/.travis/twistedchecker-diff" {posargs:klein}


##
# Build the documentation
##

[testenv:docs]

deps =
    sphinx
    sphinx_rtd_theme

basepython = python2.7

commands =
    "{toxinidir}/.travis/environment"

    sphinx-build -b html -d "{envtmpdir}/doctrees" docs docs/_build/html


##
# Check for broken links in documentation
##

[testenv:docs-linkcheck]

deps = {[testenv:docs]deps}

basepython = python2.7

commands =
    "{toxinidir}/.travis/environment"

    sphinx-build -b html -d "{envtmpdir}/doctrees" docs docs/_build/html
    sphinx-build -b linkcheck docs docs/_build/html<|MERGE_RESOLUTION|>--- conflicted
+++ resolved
@@ -47,14 +47,12 @@
     twcurrent: Twisted
     twtrunk: https://github.com/twisted/twisted/archive/trunk.zip
 
-<<<<<<< HEAD
 passenv =
     CI
-=======
+
 setenv =
     PIP_DISABLE_PIP_VERSION_CHECK=1
     VIRTUALENV_NO_DOWNLOAD=1
->>>>>>> 9d2ed159
 
 commands =
     "{toxinidir}/.travis/environment"
