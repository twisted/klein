--- conflicted
+++ resolved
@@ -98,16 +98,11 @@
     flake8-import-order==0.18.1
     flake8-mutable==1.2.0
     flake8-pep3101==1.2.1
-<<<<<<< HEAD
     flake8==3.7.9
     mccabe==0.6.1
     pep8-naming==0.8.2
     pycodestyle==2.5.0
-=======
->>>>>>> 21071344
     pydocstyle==4.0.1
-    pep8-naming==0.8.2
-    mccabe==0.6.1
 
 basepython = python3.8
 
