[tox]

envlist =
<<<<<<< HEAD
    flake8, mypy

    # Twisted 15.5 is the first version to support Python 3 (3.3+)
    {coverage,trial}-py{36,35,34,27,py}-tw{current,170,160,150,trunk}
=======
    flake8

    # Twisted 15.5 is the first version to support Python 3 (3.3+)
    coverage-py{27,py,34,35,36}-tw{155,166,current,trunk}
>>>>>>> d0d9d4eb

    docs, docs-linkcheck



##
<<<<<<< HEAD
# Build (default environment)
=======
# Default environment: unit tests
>>>>>>> d0d9d4eb
##

[testenv]

basepython =
    py27: python2.7

    py34: python3.4
    py35: python3.5
    py36: python3.6

    pypy: pypy


deps =
<<<<<<< HEAD
=======
    tw150: Twisted==15.0
    tw151: Twisted==15.1
    tw152: Twisted==15.2
    tw153: Twisted==15.3
    tw154: Twisted==15.4
>>>>>>> d0d9d4eb
    tw155: Twisted==15.5
    tw160: Twisted==16.0
    tw161: Twisted==16.1
    tw162: Twisted==16.2
    tw163: Twisted==16.3
    tw164: Twisted==16.4
    tw165: Twisted==16.5
    tw166: Twisted==16.6
    tw171: Twisted==17.1
    twcurrent: Twisted
    twtrunk: https://github.com/twisted/twisted/archive/trunk.zip

<<<<<<< HEAD
    {trial,coverage}: hypothesis
=======
>>>>>>> d0d9d4eb
    {trial,coverage}: mock

    coverage: coverage

<<<<<<< HEAD

whitelist_externals =
    coverage: cp
    coverage: mkdir


passenv =
    PATH
    LANG LC_ALL
    CI CONTINUOUS_INTEGRATION
    TRAVIS TRAVIS_* _system_*
    CODECOV_OPTIONS


setenv =
    PIP_DISABLE_PIP_VERSION_CHECK=1
    HYPOTHESIS_VERBOSITY_LEVEL=normal

    coverage: COVERAGE_FILE={toxworkdir}/coverage/coverage.{envname}
    {coverage_combine,codecov}: COVERAGE_FILE={toxworkdir}/coverage/coverage

    {coverage,coverage_combine}: COVERAGE_HTML={envlogdir}/coverage_report_html
    {coverage,coverage_combine,codecov}: COVERAGE_XML={envlogdir}/coverage_report.xml

    coverage: COVERAGE_PROCESS_START={toxinidir}/.coveragerc

=======
passenv =
    # See https://github.com/codecov/codecov-python/blob/5b9d539a6a09bc84501b381b563956295478651a/README.md#using-tox
    codecov: TOXENV
    codecov: CI
    codecov: TRAVIS TRAVIS_*

setenv =
    PIP_DISABLE_PIP_VERSION_CHECK=1
    VIRTUALENV_NO_DOWNLOAD=1
>>>>>>> d0d9d4eb

commands =
    "{toxinidir}/.travis/environment"

    # Run trial without coverage
    trial: trial --random=0 --logfile="{envlogdir}/trial.log" --temp-directory="{envlogdir}/trial.d" {posargs:klein}

<<<<<<< HEAD
    coverage: mkdir -p "{toxworkdir}/coverage"
    coverage: coverage run --rcfile="{toxinidir}/.coveragerc" "{envdir}/bin/trial" --random=0 --logfile="{envlogdir}/trial.log" --temp-directory="{envlogdir}/trial.d" {posargs:klein}

    # Copy aside coverage data for each test environment in case we want to look at it later
    coverage: cp "{env:COVERAGE_FILE}" "{envlogdir}/coverage"

    # Run coverage reports, ignore exit status
    coverage: - coverage html --rcfile="{toxinidir}/.coveragerc" -d "{env:COVERAGE_HTML}"
    coverage: - coverage xml --rcfile="{toxinidir}/.coveragerc" -o "{env:COVERAGE_XML}"
    coverage: - coverage report --rcfile="{toxinidir}/.coveragerc" --skip-covered --omit "*/test/*"

=======
    # Run trial with coverage
    coverage: coverage run -p "{envbindir}/trial" --random=0 --logfile="{envlogdir}/trial.log" --temp-directory="{envlogdir}/trial.d" {posargs:klein}
>>>>>>> d0d9d4eb


##
# Flake8 linting
##

[testenv:flake8]

basepython = python3.5

skip_install = True

deps =
    flake8
    flake8-bugbear
    flake8_docstrings
    flake8-import-order
    flake8-pep3101
    pep8-naming
    mccabe

commands =
    "{toxinidir}/.travis/environment"

    flake8 {posargs:src/klein}


[flake8]

select = B,C,E,F,I,N,S,W

disable-noqa = True
show-source  = True
doctests     = True

# Codes: http://flake8.pycqa.org/en/latest/user/error-codes.html
ignore =
    # multiple spaces before operator
    E221,
    # too many blank lines
    E302,
    # too many blank lines
    E303,
    # expected 2 blank lines after class or function definition
    E305,
    # function name should be lowercase
    N802,
    # argument name should be lowercase
    N803,
    # variable in function should be lowercase
    N806,

# flake8-import-order: local module name space
application-import-names = klein

# McCabe complexity checker
max-complexity = 21



##
# Mypy linting
##

[testenv:mypy]

basepython = python3.5

skip_install = True


deps =
    mypy


commands =
    "{toxinidir}/.travis/environment"

    "{toxinidir}/.travis/mypy" --config-file="{toxinidir}/tox.ini" {posargs:src}


[mypy]

# Global settings

warn_redundant_casts = True
warn_unused_ignores = True
strict_optional = True
show_column_numbers = True

# Module default settings
# disallow_untyped_calls = True
disallow_untyped_defs = True
# warn_return_any = True

# Need some stub files to get rid of this
ignore_missing_imports = True



##
# Run twistedchecker
##

[testenv:twistedchecker]

deps = twistedchecker

basepython = python2.7

commands =
    "{toxinidir}/.travis/environment"

    twistedchecker {posargs:klein}



##
# Run twistedchecker on changes relative to master
##

[testenv:twistedchecker-diff]

deps =
    {[testenv:twistedchecker]deps}
    diff_cover

basepython = python2.7

commands =
    "{toxinidir}/.travis/environment"

    "{toxinidir}/.travis/twistedchecker-diff" {posargs:klein}


<<<<<<< HEAD

##
# Combine coverage reports
##

[testenv:coverage_combine]

basepython = python3.5

skip_install = True

deps = coverage


whitelist_externals =
    cp


commands =
    "{toxinidir}/.travis/environment"

    coverage combine --append

    # Copy aside coverage data for each test environment in case we want to look at it later
    cp "{env:COVERAGE_FILE}" "{envlogdir}/coverage"

    # Run coverage reports, ignore exit status
    - coverage html --rcfile="{toxinidir}/.coveragerc" -d "{env:COVERAGE_HTML}"
    - coverage xml --rcfile="{toxinidir}/.coveragerc" -o "{env:COVERAGE_XML}"

    # Don't ignore exit status here; this is our failure status if coverage is insufficient.
    coverage report --rcfile="{toxinidir}/.coveragerc"



=======
>>>>>>> d0d9d4eb
##
# Publish to Codecov
##

[testenv:codecov]

basepython = python3.5

skip_install = True

deps = codecov

<<<<<<< HEAD

=======
>>>>>>> d0d9d4eb
commands =
    "{toxinidir}/.travis/environment"

    coverage combine --append

<<<<<<< HEAD
    # Generate XML and publish to codecov.io
    # Ignore errors generating coverage XML, which may be due to < 100% coverage; we still want to publish
    - coverage xml --rcfile="{toxinidir}/.coveragerc" -o "{env:COVERAGE_XML}"
    codecov --required --file="{env:COVERAGE_XML}" {env:CODECOV_OPTIONS:}

=======
    codecov -e TOXENV --required
>>>>>>> d0d9d4eb


##
# Build the documentation
##

[testenv:docs]

basepython = python3.5

deps =
    sphinx
    sphinx_rtd_theme

commands =
    "{toxinidir}/.travis/environment"

    sphinx-build -b html -d "{envtmpdir}/doctrees" docs docs/_build/html



##
# Check for broken links in documentation
##

[testenv:docs-linkcheck]

basepython = python3.5

deps = {[testenv:docs]deps}

commands =
    "{toxinidir}/.travis/environment"

    sphinx-build -b html -d "{envtmpdir}/doctrees" docs docs/_build/html
    sphinx-build -b linkcheck docs docs/_build/html<|MERGE_RESOLUTION|>--- conflicted
+++ resolved
@@ -1,28 +1,16 @@
 [tox]
 
 envlist =
-<<<<<<< HEAD
     flake8, mypy
-
-    # Twisted 15.5 is the first version to support Python 3 (3.3+)
-    {coverage,trial}-py{36,35,34,27,py}-tw{current,170,160,150,trunk}
-=======
-    flake8
 
     # Twisted 15.5 is the first version to support Python 3 (3.3+)
     coverage-py{27,py,34,35,36}-tw{155,166,current,trunk}
->>>>>>> d0d9d4eb
 
     docs, docs-linkcheck
 
 
-
-##
-<<<<<<< HEAD
-# Build (default environment)
-=======
+##
 # Default environment: unit tests
->>>>>>> d0d9d4eb
 ##
 
 [testenv]
@@ -36,16 +24,7 @@
 
     pypy: pypy
 
-
-deps =
-<<<<<<< HEAD
-=======
-    tw150: Twisted==15.0
-    tw151: Twisted==15.1
-    tw152: Twisted==15.2
-    tw153: Twisted==15.3
-    tw154: Twisted==15.4
->>>>>>> d0d9d4eb
+deps =
     tw155: Twisted==15.5
     tw160: Twisted==16.0
     tw161: Twisted==16.1
@@ -58,42 +37,10 @@
     twcurrent: Twisted
     twtrunk: https://github.com/twisted/twisted/archive/trunk.zip
 
-<<<<<<< HEAD
-    {trial,coverage}: hypothesis
-=======
->>>>>>> d0d9d4eb
     {trial,coverage}: mock
 
     coverage: coverage
 
-<<<<<<< HEAD
-
-whitelist_externals =
-    coverage: cp
-    coverage: mkdir
-
-
-passenv =
-    PATH
-    LANG LC_ALL
-    CI CONTINUOUS_INTEGRATION
-    TRAVIS TRAVIS_* _system_*
-    CODECOV_OPTIONS
-
-
-setenv =
-    PIP_DISABLE_PIP_VERSION_CHECK=1
-    HYPOTHESIS_VERBOSITY_LEVEL=normal
-
-    coverage: COVERAGE_FILE={toxworkdir}/coverage/coverage.{envname}
-    {coverage_combine,codecov}: COVERAGE_FILE={toxworkdir}/coverage/coverage
-
-    {coverage,coverage_combine}: COVERAGE_HTML={envlogdir}/coverage_report_html
-    {coverage,coverage_combine,codecov}: COVERAGE_XML={envlogdir}/coverage_report.xml
-
-    coverage: COVERAGE_PROCESS_START={toxinidir}/.coveragerc
-
-=======
 passenv =
     # See https://github.com/codecov/codecov-python/blob/5b9d539a6a09bc84501b381b563956295478651a/README.md#using-tox
     codecov: TOXENV
@@ -103,7 +50,14 @@
 setenv =
     PIP_DISABLE_PIP_VERSION_CHECK=1
     VIRTUALENV_NO_DOWNLOAD=1
->>>>>>> d0d9d4eb
+
+    coverage: COVERAGE_FILE={toxworkdir}/coverage/coverage.{envname}
+    {coverage_combine,codecov}: COVERAGE_FILE={toxworkdir}/coverage/coverage
+
+    {coverage,coverage_combine}: COVERAGE_HTML={envlogdir}/coverage_report_html
+    {coverage,coverage_combine,codecov}: COVERAGE_XML={envlogdir}/coverage_report.xml
+
+    coverage: COVERAGE_PROCESS_START={toxinidir}/.coveragerc
 
 commands =
     "{toxinidir}/.travis/environment"
@@ -111,7 +65,6 @@
     # Run trial without coverage
     trial: trial --random=0 --logfile="{envlogdir}/trial.log" --temp-directory="{envlogdir}/trial.d" {posargs:klein}
 
-<<<<<<< HEAD
     coverage: mkdir -p "{toxworkdir}/coverage"
     coverage: coverage run --rcfile="{toxinidir}/.coveragerc" "{envdir}/bin/trial" --random=0 --logfile="{envlogdir}/trial.log" --temp-directory="{envlogdir}/trial.d" {posargs:klein}
 
@@ -122,11 +75,6 @@
     coverage: - coverage html --rcfile="{toxinidir}/.coveragerc" -d "{env:COVERAGE_HTML}"
     coverage: - coverage xml --rcfile="{toxinidir}/.coveragerc" -o "{env:COVERAGE_XML}"
     coverage: - coverage report --rcfile="{toxinidir}/.coveragerc" --skip-covered --omit "*/test/*"
-
-=======
-    # Run trial with coverage
-    coverage: coverage run -p "{envbindir}/trial" --random=0 --logfile="{envlogdir}/trial.log" --temp-directory="{envlogdir}/trial.d" {posargs:klein}
->>>>>>> d0d9d4eb
 
 
 ##
@@ -186,7 +134,6 @@
 max-complexity = 21
 
 
-
 ##
 # Mypy linting
 ##
@@ -197,10 +144,8 @@
 
 skip_install = True
 
-
 deps =
     mypy
-
 
 commands =
     "{toxinidir}/.travis/environment"
@@ -226,44 +171,40 @@
 ignore_missing_imports = True
 
 
-
 ##
 # Run twistedchecker
 ##
 
 [testenv:twistedchecker]
 
+basepython = python2.7
+
 deps = twistedchecker
 
+commands =
+    "{toxinidir}/.travis/environment"
+
+    twistedchecker {posargs:klein}
+
+
+##
+# Run twistedchecker on changes relative to master
+##
+
+[testenv:twistedchecker-diff]
+
 basepython = python2.7
-
-commands =
-    "{toxinidir}/.travis/environment"
-
-    twistedchecker {posargs:klein}
-
-
-
-##
-# Run twistedchecker on changes relative to master
-##
-
-[testenv:twistedchecker-diff]
 
 deps =
     {[testenv:twistedchecker]deps}
     diff_cover
 
-basepython = python2.7
-
 commands =
     "{toxinidir}/.travis/environment"
 
     "{toxinidir}/.travis/twistedchecker-diff" {posargs:klein}
 
 
-<<<<<<< HEAD
-
 ##
 # Combine coverage reports
 ##
@@ -275,11 +216,6 @@
 skip_install = True
 
 deps = coverage
-
-
-whitelist_externals =
-    cp
-
 
 commands =
     "{toxinidir}/.travis/environment"
@@ -297,9 +233,6 @@
     coverage report --rcfile="{toxinidir}/.coveragerc"
 
 
-
-=======
->>>>>>> d0d9d4eb
 ##
 # Publish to Codecov
 ##
@@ -312,24 +245,12 @@
 
 deps = codecov
 
-<<<<<<< HEAD
-
-=======
->>>>>>> d0d9d4eb
 commands =
     "{toxinidir}/.travis/environment"
 
     coverage combine --append
 
-<<<<<<< HEAD
-    # Generate XML and publish to codecov.io
-    # Ignore errors generating coverage XML, which may be due to < 100% coverage; we still want to publish
-    - coverage xml --rcfile="{toxinidir}/.coveragerc" -o "{env:COVERAGE_XML}"
-    codecov --required --file="{env:COVERAGE_XML}" {env:CODECOV_OPTIONS:}
-
-=======
     codecov -e TOXENV --required
->>>>>>> d0d9d4eb
 
 
 ##
@@ -350,7 +271,6 @@
     sphinx-build -b html -d "{envtmpdir}/doctrees" docs docs/_build/html
 
 
-
 ##
 # Check for broken links in documentation
 ##
