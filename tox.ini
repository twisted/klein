[tox]

envlist =
<<<<<<< HEAD
    flake8
    mypy

    coverage-py{35,36,37,38,py3}-tw{171,184,current,trunk}

=======
    flake8, black, mypy
    coverage-py{27,35,36,37,38,py2,py3}-tw{171,184,current,trunk}
    coverage_report
>>>>>>> eb673fd0
    docs, docs-linkcheck
    packaging

skip_missing_interpreters = {tty:True:False}


[default]

basepython = python3.8

setenv =
    PY_MODULE=klein

    PYTHONPYCACHEPREFIX={envtmpdir}/pycache


##
# Default environment: unit tests
##

[testenv]

description = run tests

basepython =
    py35: python3.5
    py36: python3.6
    py37: python3.7
    py38: python3.8
    py39: python3.9

    pypy3: pypy3

deps =
    tw160: Twisted==16.0.0
    tw161: Twisted==16.1.1
    tw162: Twisted==16.2.0
    tw163: Twisted==16.3.2
    tw164: Twisted==16.4.1
    tw165: Twisted==16.5.0
    tw166: Twisted==16.6.0
    tw171: Twisted==17.1.0
    tw175: Twisted==17.5.0
    tw179: Twisted==17.9.0
    tw184: Twisted==18.4.0
    tw187: Twisted==18.7.0
    tw189: Twisted==18.9.0
    tw192: Twisted==19.2.1
    tw192: Twisted==19.7.0
    twcurrent: Twisted
    twtrunk: https://github.com/twisted/twisted/archive/trunk.zip

    attrs==19.3.0
    hyperlink==19.0.0
    incremental==17.5.0
    six==1.12.0
    Tubes==0.2.0
    Werkzeug==0.16.0
    zope.interface==4.6.0

<<<<<<< HEAD
    {trial,coverage}: treq==18.6.0
    {trial,coverage}: hypothesis==4.41.2
    {trial,coverage}: idna==2.8
=======
    {test,coverage}: treq==18.6.0
    {test,coverage}: hypothesis==4.41.2
    {test,coverage}: idna==2.8
    {test,coverage}-py{27,py2}: mock==3.0.5
    {test,coverage}-py{27,py2}: typing==3.7.4.1
>>>>>>> eb673fd0

    coverage: coverage==4.5.4

setenv =
    {[default]setenv}

    coverage: COVERAGE_FILE={toxworkdir}/coverage.{envname}

commands =
    # Run trial without coverage
    test: trial --random=0 --logfile="{envlogdir}/trial.log" --temp-directory="{envlogdir}/trial.d" {posargs:{env:PY_MODULE}}

    # Run trial with coverage
    coverage: coverage run --source {env:PY_MODULE} "{envdir}/bin/trial" --random=0 --logfile="{envlogdir}/trial.log" --temp-directory="{envlogdir}/trial.d" {posargs:{env:PY_MODULE}}

    # Run coverage reports, ignore exit status
    coverage: - coverage report --skip-covered


##
# Black code formatting
##

[testenv:black]

description = run Black (linter)

basepython = {[default]basepython}

skip_install = True

deps =
    black==19.10b0

commands =
    black {env:BLACK_LINT_ARGS:} src


[testenv:black-reformat]

description  = {[testenv:black]description} and reformat
basepython   = {[testenv:black]basepython}
skip_install = {[testenv:black]skip_install}
deps         = {[testenv:black]deps}
commands     = {[testenv:black]commands}


##
# Flake8 linting
##

[testenv:flake8]

description = run Flake8 (linter)

basepython = {[default]basepython}

skip_install = True

deps =
    flake8-bugbear==19.8.0
    flake8-docstrings==1.5.0
    flake8-import-order==0.18.1
    flake8-mutable==1.2.0
    flake8-pep3101==1.2.1
    flake8==3.7.9
    mccabe==0.6.1
    pep8-naming==0.9.0
    pycodestyle==2.5.0
    pydocstyle==4.0.1
    # pin pyflakes pending a release with https://github.com/PyCQA/pyflakes/pull/455
    git+git://github.com/PyCQA/pyflakes@ffe9386#egg=pyflakes

commands =
    flake8 {posargs:src/{env:PY_MODULE}}


[flake8]

# !!! BRING THE PAIN !!!
select = A,B,B9,C,D,E,F,G,H,I,J,K,L,M,N,O,P,Q,R,S,T,U,V,W,X,Y,Z

show-source = True
doctests    = True

max-line-length = 80

# Codes: http://flake8.pycqa.org/en/latest/user/error-codes.html
ignore =
    ######## WARNINGS BELOW SHOULD BE FIXED ########

    # Missing docstring in public module
    D100,

    # Missing docstring in public class
    D101,

    # Missing docstring in public method
    D102,

    # Missing docstring in public function
    D103,

    # Missing docstring in public package
    D104,

    # Missing docstring in magic method
    D105,

    # Missing docstring in __init__
    D107,

    # Use """triple double quotes"""
    D300,

    # First word of the first line should be properly capitalized
    D403,

    # Additional newline in a group of imports
    I202,

    ######## WARNINGS ABOVE SHOULD BE FIXED ########

    # Invalid first argument used for instance method
    B902,

    # One-line docstring should fit on one line with quotes
    D200,

    # No blank lines allowed after function docstring
    D202,

    # 1 blank line required between summary line and description
    D205,

    # First line should end with a period
    D400,

    # First line should be in imperative mood
    D401,

    # missing whitespace after ','
    E231,

    # function name should be lowercase
    N802,

    # argument name should be lowercase
    N803,

    # first argument of a method should be named 'self'
    N805,

    # variable in function should be lowercase
    N806,

    # lowercase imported as non lowercase
    N812,

    # variable in class scope should not be mixedCase
    N815,

    # variable in global scope should not be mixedCase
    N816,

    # line break before binary operator
    W503,

    # End of list (allows last item to end with trailing ',')
    EOL

# flake8-import-order: local module name space
application-import-names = klein

# McCabe complexity checker
max-complexity = 60


##
# Mypy static type checking
##

[testenv:mypy]

description = run Mypy (static type checker)

basepython = {[default]basepython}

deps =
    mypy==0.740
    mypy_extensions==0.4.3

commands =
    mypy                                       \
        --config-file="{toxinidir}/tox.ini"    \
        --cache-dir="{toxworkdir}/mypy_cache"  \
        {tty:--pretty:}                        \
        {posargs:src}


[mypy]

# Global settings

disallow_untyped_defs    = True
show_column_numbers      = True
show_error_codes         = True
strict_optional          = True
warn_no_return           = True
warn_redundant_casts     = True
warn_unused_ignores      = True

# Enable these over time

check_untyped_defs       = False
disallow_incomplete_defs = False
no_implicit_optional     = False
warn_return_any          = False
warn_unreachable         = False

# Disable some checks until effected files fully adopt mypy

[mypy-klein._app]
allow_untyped_defs = True

[mypy-klein._decorators]
allow_untyped_defs = True

[mypy-klein._iapp]
allow_untyped_defs = True

[mypy-klein._plating]
allow_untyped_defs = True

[mypy-klein._resource]
allow_untyped_defs = True

[mypy-klein.test._trial]
allow_untyped_defs = True

[mypy-klein.test.py3_test_resource]
allow_untyped_defs = True

[mypy-klein.test.test_app]
allow_untyped_defs = True

[mypy-klein.test.test_plating]
allow_untyped_defs = True

[mypy-klein.test.test_resource]
allow_untyped_defs = True

[mypy-klein.test.util]
allow_untyped_defs = True

# Don't complain about dependencies known to lack type hints

[mypy-constantly]
ignore_missing_imports = True

[mypy-incremental]
ignore_missing_imports = True

[mypy-zope.interface]
[mypy-zope.interface.*]
ignore_missing_imports = True

[mypy-treq]
ignore_missing_imports = True
[mypy-treq.*]
ignore_missing_imports = True

[mypy-hyperlink]
ignore_missing_imports = True

[mypy-hypothesis]
ignore_missing_imports = True
[mypy-hypothesis.*]
ignore_missing_imports = True

[mypy-idna]
ignore_missing_imports = True

[mypy-tubes.*]
ignore_missing_imports = True

[mypy-twisted.*]
ignore_missing_imports = True


##
<<<<<<< HEAD
# Publish to Codecov
=======
# Coverage report
##

[testenv:coverage_report]

description = generate coverage report

depends = {test,coverage}-py{27,35,36,37,38,py2,py3}-tw{171,184,current,trunk}

basepython = {[default]basepython}

skip_install = True

deps =
    coverage==4.5.4

setenv =
    {[default]setenv}

    COVERAGE_FILE={toxworkdir}/coverage

commands =
    coverage combine
    - coverage report
    - coverage html


##
# Codecov
>>>>>>> eb673fd0
##

[testenv:codecov]

description = upload coverage to Codecov

depends = {[coverage_report]depends}

basepython = python

skip_install = True

deps =
    {[testenv:coverage_report]deps}
    codecov==2.0.15

passenv =
    # See https://github.com/codecov/codecov-python/blob/master/README.md#using-tox
    # And CI-specific docs:
    #   https://help.github.com/en/articles/virtual-environments-for-github-actions#default-environment-variables
    #   https://docs.travis-ci.com/user/environment-variables#default-environment-variables
    #   https://www.appveyor.com/docs/environment-variables/
    TOXENV CODECOV_* CI
    GITHUB_*
    TRAVIS TRAVIS_*
    APPVEYOR APPVEYOR_*

setenv =
    {[testenv:coverage_report]setenv}

    COVERAGE_XML={envlogdir}/coverage_report.xml

commands =
    # Note documentation for CI variables in passenv above
    coverage combine
    coverage xml --ignore-errors -o "{env:COVERAGE_XML}"
    codecov --file="{env:COVERAGE_XML}" --env                 \
        GITHUB_REF GITHUB_COMMIT GITHUB_USER GITHUB_WORKFLOW  \
        TRAVIS_BRANCH TRAVIS_BUILD_WEB_URL                    \
        TRAVIS_COMMIT TRAVIS_COMMIT_MESSAGE                   \
        APPVEYOR_REPO_BRANCH APPVEYOR_REPO_COMMIT             \
        APPVEYOR_REPO_COMMIT_AUTHOR_EMAIL                     \
        APPVEYOR_REPO_COMMIT_MESSAGE_EXTENDED


##
# Documentation
##

[testenv:docs]

description = build documentation

basepython = {[default]basepython}

deps =
    # Updating to Sphinx 2.x fails / needs work
    sphinx==1.8.5
    sphinx_rtd_theme==0.4.3

<<<<<<< HEAD
basepython = python3.8

=======
>>>>>>> eb673fd0
commands =
    sphinx-build -b html -d "{envtmpdir}/doctrees" docs docs/_build/html


##
# Check for broken links in documentation
##

[testenv:docs-linkcheck]

description = check for broken links in documentation

basepython = {[default]basepython}

deps = {[testenv:docs]deps}

<<<<<<< HEAD
basepython = python3.8
=======
commands =
    sphinx-build -b html -d "{envtmpdir}/doctrees" docs docs/_build/html
    sphinx-build -b linkcheck docs docs/_build/html


##
# Packaging
##

[testenv:packaging]

description = check for potential packaging problems

basepython = {[default]basepython}

skip_install = True

deps =
   check-manifest==0.40
   readme_renderer==24.0
   twine==2.0.0
>>>>>>> eb673fd0

commands =
   check-manifest
   pip wheel --wheel-dir "{envtmpdir}/dist" --no-deps {toxinidir}
   twine check "{envtmpdir}/dist/"*


##
# Print dependencies
##

[testenv:dependencies]

description = print dependencies

basepython = {[default]basepython}

recreate = true

deps =

commands =
    pip freeze<|MERGE_RESOLUTION|>--- conflicted
+++ resolved
@@ -1,17 +1,9 @@
 [tox]
 
 envlist =
-<<<<<<< HEAD
-    flake8
-    mypy
-
+    flake8, black, mypy
     coverage-py{35,36,37,38,py3}-tw{171,184,current,trunk}
-
-=======
-    flake8, black, mypy
-    coverage-py{27,35,36,37,38,py2,py3}-tw{171,184,current,trunk}
     coverage_report
->>>>>>> eb673fd0
     docs, docs-linkcheck
     packaging
 
@@ -72,17 +64,9 @@
     Werkzeug==0.16.0
     zope.interface==4.6.0
 
-<<<<<<< HEAD
     {trial,coverage}: treq==18.6.0
     {trial,coverage}: hypothesis==4.41.2
     {trial,coverage}: idna==2.8
-=======
-    {test,coverage}: treq==18.6.0
-    {test,coverage}: hypothesis==4.41.2
-    {test,coverage}: idna==2.8
-    {test,coverage}-py{27,py2}: mock==3.0.5
-    {test,coverage}-py{27,py2}: typing==3.7.4.1
->>>>>>> eb673fd0
 
     coverage: coverage==4.5.4
 
@@ -374,9 +358,6 @@
 
 
 ##
-<<<<<<< HEAD
-# Publish to Codecov
-=======
 # Coverage report
 ##
 
@@ -406,7 +387,6 @@
 
 ##
 # Codecov
->>>>>>> eb673fd0
 ##
 
 [testenv:codecov]
@@ -467,11 +447,6 @@
     sphinx==1.8.5
     sphinx_rtd_theme==0.4.3
 
-<<<<<<< HEAD
-basepython = python3.8
-
-=======
->>>>>>> eb673fd0
 commands =
     sphinx-build -b html -d "{envtmpdir}/doctrees" docs docs/_build/html
 
@@ -488,9 +463,6 @@
 
 deps = {[testenv:docs]deps}
 
-<<<<<<< HEAD
-basepython = python3.8
-=======
 commands =
     sphinx-build -b html -d "{envtmpdir}/doctrees" docs docs/_build/html
     sphinx-build -b linkcheck docs docs/_build/html
@@ -512,7 +484,6 @@
    check-manifest==0.40
    readme_renderer==24.0
    twine==2.0.0
->>>>>>> eb673fd0
 
 commands =
    check-manifest
