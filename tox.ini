--- conflicted
+++ resolved
@@ -101,7 +101,7 @@
     pre-commit==2.7.1
 
 commands =
-    pre-commit run {posargs:--all-files --show-diff-on-failure}
+    pre-commit run {posargs:--all-files}
 
 
 ##
@@ -117,110 +117,7 @@
 skip_install = True
 
 deps =
-<<<<<<< HEAD
     black==20.8b1
-=======
-    flake8-bugbear==20.11.1
-    flake8-docstrings==1.5.0
-    flake8-import-order==0.18.1
-    flake8-mutable==1.2.0
-    flake8-pep3101==1.3.0
-    flake8==3.8.4
-    mccabe==0.6.1
-    pep8-naming==0.11.1
-    pycodestyle==2.6.0
-    pydocstyle==5.1.1
-    pyflakes==2.2.0
-
-commands =
-    flake8 {posargs:release.py setup.py src/{env:PY_MODULE}}
-
-
-[flake8]
-
-# !!! BRING THE PAIN !!!
-select = A,B,B9,C,D,E,F,G,H,I,J,K,L,M,N,O,P,Q,R,S,T,U,V,W,X,Y,Z
-
-show-source = True
-doctests    = True
-
-max-line-length = 80
-
-# Codes: http://flake8.pycqa.org/en/latest/user/error-codes.html
-ignore =
-    ######## WARNINGS BELOW SHOULD BE FIXED ########
-
-    # Missing docstring in public module
-    D100,
-
-    # Missing docstring in public class
-    D101,
-
-    # Missing docstring in public method
-    D102,
-
-    # Missing docstring in public function
-    D103,
-
-    # Missing docstring in public package
-    D104,
-
-    # Missing docstring in magic method
-    D105,
-
-    # Missing docstring in __init__
-    D107,
-
-    # Use """triple double quotes"""
-    D300,
-
-    # First word of the first line should be properly capitalized
-    D403,
-
-    # Additional newline in a group of imports
-    I202,
-
-    ######## WARNINGS ABOVE SHOULD BE FIXED ########
-
-    # Invalid first argument used for instance method
-    B902,
-
-    # One-line docstring should fit on one line with quotes
-    D200,
-
-    # No blank lines allowed after function docstring
-    D202,
-
-    # 1 blank line required between summary line and description
-    D205,
-
-    # First line should end with a period
-    D400,
-
-    # First line should be in imperative mood
-    D401,
-
-    # missing whitespace after ','
-    E231,
-
-    # function name should be lowercase
-    N802,
-
-    # argument name should be lowercase
-    N803,
-
-    # first argument of a method should be named 'self'
-    N805,
-
-    # variable in function should be lowercase
-    N806,
-
-    # lowercase imported as non lowercase
-    N812,
-
-    # variable in class scope should not be mixedCase
-    N815,
->>>>>>> 7256d04c
 
 setenv =
     BLACK_LINT_ARGS=--check
