[tox]

envlist =
<<<<<<< HEAD
    flake8, twistedchecker-diff
    trial-py{27,py,33,34,35,36}-tw{132,140,150,155,166,current,trunk}
=======
    pyflakes, twistedchecker-diff

    # Twisted 13-14 require Python 2.
    trial-py{27,py}-tw{130,140}

    # Twisted 15.5 is the first version to support Python 3 (3.3+)
    trial-py{27,py,33,34,35,36}-tw{155,166,current,trunk}

>>>>>>> 1a9b2536
    docs, docs-linkcheck

skip_missing_interpreters = True


##
# Default testenv
##

[testenv]

basepython =
    pypy: pypy
    py27: python2.7
    py33: python3.3
    py34: python3.4
    py35: python3.5
    py36: python3.6

deps =
    coverage
    mock

    tw130: Twisted==13.0
    tw131: Twisted==13.1
    tw132: Twisted==13.2
    tw140: Twisted==14.0.2
    tw150: Twisted==15.0
    tw151: Twisted==15.1
    tw152: Twisted==15.2
    tw153: Twisted==15.3
    tw154: Twisted==15.4
    tw155: Twisted==15.5
    tw160: Twisted==16.0
    tw161: Twisted==16.1
    tw162: Twisted==16.2
    tw163: Twisted==16.3
    tw164: Twisted==16.4
    tw165: Twisted==16.5
    tw166: Twisted==16.6
    twcurrent: Twisted
    twtrunk: https://github.com/twisted/twisted/archive/trunk.zip

commands =
    {toxinidir}/.travis/environment
    coverage run -p "{envdir}/bin/trial" {posargs:klein}


##
# Run flake8
##

[testenv:flake8]

skip_install = True

deps =
    flake8
    flake8-bugbear
    flake8_docstrings
    flake8-import-order
    flake8-pep3101
    pep8-naming
    mccabe

basepython = python3.5

commands =
    {toxinidir}/.travis/environment
    flake8 {posargs:src/klein}


[flake8]

select = B,C,E,F,I,N,S,W

disable-noqa = True
show-source  = True
doctests     = True

# Codes: http://flake8.pycqa.org/en/latest/user/error-codes.html
ignore =
    # too many blank lines
    E302,
    # too many blank lines
    E303,
    # function name should be lowercase
    N802,
    # argument name should be lowercase
    N803,
    # variable in function should be lowercase
    N806,

# flake8-import-order: local module name space
application-import-names = klein

# McCabe complexity checker
max-complexity = 21


##
# Run twistedchecker
##

[testenv:twistedchecker]

deps = twistedchecker

basepython = python2.7

commands =
    {toxinidir}/.travis/environment
    twistedchecker {posargs:klein}


##
# Run twistedchecker on changes relative to master
##

[testenv:twistedchecker-diff]

deps =
    {[testenv:twistedchecker]deps}
    diff_cover

basepython = python2.7

commands =
    {toxinidir}/.travis/environment
    {toxinidir}/.travis/twistedchecker-diff {posargs:klein}


##
# Build the documentation
##

[testenv:docs]

deps =
    sphinx
    sphinx_rtd_theme

basepython = python2.7

commands =
    {toxinidir}/.travis/environment
    sphinx-build -b html -d "{envtmpdir}/doctrees" docs docs/_build/html


##
# Check for broken links in documentation
##

[testenv:docs-linkcheck]

deps = {[testenv:docs]deps}

basepython = python2.7

commands =
    {toxinidir}/.travis/environment
    sphinx-build -b html -d "{envtmpdir}/doctrees" docs docs/_build/html
    sphinx-build -b linkcheck docs docs/_build/html<|MERGE_RESOLUTION|>--- conflicted
+++ resolved
@@ -1,11 +1,7 @@
 [tox]
 
 envlist =
-<<<<<<< HEAD
     flake8, twistedchecker-diff
-    trial-py{27,py,33,34,35,36}-tw{132,140,150,155,166,current,trunk}
-=======
-    pyflakes, twistedchecker-diff
 
     # Twisted 13-14 require Python 2.
     trial-py{27,py}-tw{130,140}
@@ -13,7 +9,6 @@
     # Twisted 15.5 is the first version to support Python 3 (3.3+)
     trial-py{27,py,33,34,35,36}-tw{155,166,current,trunk}
 
->>>>>>> 1a9b2536
     docs, docs-linkcheck
 
 skip_missing_interpreters = True
