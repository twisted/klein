--- conflicted
+++ resolved
@@ -44,12 +44,7 @@
     zope.interface==5.1.0
 
     {test,coverage}: treq==20.3.0
-<<<<<<< HEAD
-    {test,coverage}-py{27,py2}: hypothesis==4.57.1  # rq.filter: <5
-    {test,coverage}-py{36,37,38,39,py3}: hypothesis==5.8.6
-=======
     {test,coverage}: hypothesis==5.8.6
->>>>>>> 32e001ed
     {test,coverage}: idna==2.8
 
     coverage: {[testenv:coverage_report]deps}
