--- conflicted
+++ resolved
@@ -293,24 +293,16 @@
 
 # Enable these over time
 check_untyped_defs       = False
-<<<<<<< HEAD
 disallow_any_generics    = False
-=======
-no_implicit_optional     = False
-warn_return_any          = False
->>>>>>> c6497d5c
 
 # Disable some checks until effected files fully adopt mypy
 
 [mypy-klein._app]
 allow_untyped_defs = True
 
-<<<<<<< HEAD
-=======
 [mypy-klein._iapp]
 allow_untyped_defs = True
 
->>>>>>> c6497d5c
 [mypy-klein._plating]
 allow_untyped_defs = True
 
