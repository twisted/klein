--- conflicted
+++ resolved
@@ -2,12 +2,8 @@
 
 envlist =
     lint, mypy
-<<<<<<< HEAD
-    coverage-py{37,38,39,310,311,py3}-tw{212,221,current,trunk}
+    coverage-py{37,38,39,310,311,312,py3}-tw{212,221,238,trunk}
     coverage_combine
-=======
-    coverage-py{37,38,39,310,311,312,py3}-tw{212,221,238,trunk}
->>>>>>> 8ba31f89
     coverage_report
     docs, docs-linkcheck
     packaging
@@ -124,7 +120,7 @@
 basepython={[default]basepython}
 deps = coverage
 depends =
-    coverage-py{37,38,39,310,311,py3}-tw{212,221,current,trunk}
+    coverage-py{37,38,39,310,311,py3}-tw{212,221,2310,trunk}
 
 
 [testenv:coverage_report]
@@ -132,14 +128,11 @@
 description = generate coverage report
 
 depends =
-<<<<<<< HEAD
     coverage-py{37,38,39,310,311,py3}-tw{1,2}{0,1,2,3,4,5,6,7,8,9}{0,1,2,3,4,5,6,7,8,9}
-    coverage-py{37,38,39,310,311,py3}-tw{current,trunk}
+    coverage-py{37,38,39,310,311,py3}-tw{2310,trunk}
+    coverage-py{37,38,39,310,311,312,py3}-tw{1,2}{0,1,2,3,4,5,6,7,8,9}{0,1,2,3,4,5,6,7,8,9}
+    coverage-py{37,38,39,310,311,312,py3}-tw{2310,trunk}
     coverage_combine
-=======
-    coverage-py{37,38,39,310,311,312,py3}-tw{1,2}{0,1,2,3,4,5,6,7,8,9}{0,1,2,3,4,5,6,7,8,9}
-    coverage-py{37,38,39,310,311,312,py3}-tw{current,trunk}
->>>>>>> 8ba31f89
 
 basepython = {[default]basepython}
 
@@ -240,7 +233,7 @@
 
 depends =
     coverage-py{37,38,39,310,311,py3}-tw{1,2}{0,1,2,3,4,5,6,7,8,9}{0,1,2,3,4,5,6,7,8,9}
-    coverage-py{37,38,39,310,311,py3}-tw{current,trunk}
+    coverage-py{37,38,39,310,311,py3}-tw{2310,trunk}
 
 basepython = {[default]basepython}
 
