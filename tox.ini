--- conflicted
+++ resolved
@@ -24,10 +24,6 @@
     py35: python3.5
     py36: python3.6
 
-<<<<<<< HEAD
-
-=======
->>>>>>> 83a1d379
 deps =
     tw150: Twisted==15.0
     tw151: Twisted==15.1
@@ -50,17 +46,11 @@
 
     coverage: coverage
 
-<<<<<<< HEAD
 
 passenv =
-    PATH
-    CI CONTINUOUS_INTEGRATION
-    TRAVIS TRAVIS_* _system_*
     CODECOV_OPTIONS
 
 
-=======
->>>>>>> 83a1d379
 setenv =
     PIP_DISABLE_PIP_VERSION_CHECK=1
     VIRTUALENV_NO_DOWNLOAD=1
