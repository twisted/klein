[tox]

envlist =
<<<<<<< HEAD
    flake8
    mypy

    coverage-py{27,36,37,38,py2,py3}-tw{171,184,current,trunk}

=======
    flake8, black, mypy
    coverage-py{27,35,36,37,38,py2,py3}-tw{171,184,current,trunk}
    coverage_report
>>>>>>> b3305545
    docs, docs-linkcheck
    packaging

skip_missing_interpreters = {tty:True:False}


[default]

basepython = python3.8

setenv =
    PY_MODULE=klein

    PYTHONPYCACHEPREFIX={envtmpdir}/pycache


##
# Default environment: unit tests
##

[testenv]

description = run tests

basepython =
    py27: python2.7
    py35: python3.5
    py36: python3.6
    py37: python3.7
    py38: python3.8
    py39: python3.9

    pypy2: pypy
    pypy3: pypy3

deps =
    tw160: Twisted==16.0.0
    tw161: Twisted==16.1.1
    tw162: Twisted==16.2.0
    tw163: Twisted==16.3.2
    tw164: Twisted==16.4.1
    tw165: Twisted==16.5.0
    tw166: Twisted==16.6.0
    tw171: Twisted==17.1.0
    tw175: Twisted==17.5.0
    tw179: Twisted==17.9.0
    tw184: Twisted==18.4.0
    tw187: Twisted==18.7.0
    tw189: Twisted==18.9.0
    tw192: Twisted==19.2.0
    tw197: Twisted==19.7.0
    tw1910: Twisted==19.10.0
    twcurrent: Twisted
    twtrunk: https://github.com/twisted/twisted/archive/trunk.zip

    attrs==19.3.0
    hyperlink==19.0.0
    incremental==17.5.0
    six==1.13.0
    Tubes==0.2.0
    Werkzeug==0.16.0
    zope.interface==4.7.1

    {test,coverage}: treq==18.6.0
    {test,coverage}: hypothesis==4.56.0
    {test,coverage}: idna==2.8
    {test,coverage}-py{27,py2}: mock==3.0.5
    {test,coverage}-py{27,py2}: typing==3.7.4.1

    coverage: {[testenv:coverage_report]deps}

setenv =
    {[default]setenv}

    coverage: COVERAGE_FILE={toxworkdir}/coverage.{envname}

commands =
    # Run trial without coverage
    test: trial --random=0 --logfile="{envlogdir}/trial.log" --temp-directory="{envlogdir}/trial.d" {posargs:{env:PY_MODULE}}

    # Run trial with coverage
    coverage: coverage run --source {env:PY_MODULE} "{envdir}/bin/trial" --random=0 --logfile="{envlogdir}/trial.log" --temp-directory="{envlogdir}/trial.d" {posargs:{env:PY_MODULE}}

    # Run coverage reports, ignore exit status
    coverage: - coverage report --skip-covered


##
# Black code formatting
##

[testenv:black]

description = run Black (linter)

basepython = {[default]basepython}

skip_install = True

deps =
    black==19.10b0

commands =
    black {env:BLACK_LINT_ARGS:} src


[testenv:black-reformat]

description  = {[testenv:black]description} and reformat
basepython   = {[testenv:black]basepython}
skip_install = {[testenv:black]skip_install}
deps         = {[testenv:black]deps}
commands     = {[testenv:black]commands}


##
# Flake8 linting
##

[testenv:flake8]

description = run Flake8 (linter)

basepython = {[default]basepython}

skip_install = True

deps =
    flake8-bugbear==19.8.0
    flake8-docstrings==1.5.0
    flake8-import-order==0.18.1
    flake8-mutable==1.2.0
    flake8-pep3101==1.3.0
    flake8==3.7.9
    mccabe==0.6.1
    pep8-naming==0.9.1
    pycodestyle==2.5.0
    pydocstyle==5.0.1
    # pin pyflakes pending a release with https://github.com/PyCQA/pyflakes/pull/455
    git+git://github.com/PyCQA/pyflakes@ffe9386#egg=pyflakes

commands =
    flake8 {posargs:src/{env:PY_MODULE}}


[flake8]

# !!! BRING THE PAIN !!!
select = A,B,B9,C,D,E,F,G,H,I,J,K,L,M,N,O,P,Q,R,S,T,U,V,W,X,Y,Z

show-source = True
doctests    = True

max-line-length = 80

# Codes: http://flake8.pycqa.org/en/latest/user/error-codes.html
ignore =
    ######## WARNINGS BELOW SHOULD BE FIXED ########

    # Missing docstring in public module
    D100,

    # Missing docstring in public class
    D101,

    # Missing docstring in public method
    D102,

    # Missing docstring in public function
    D103,

    # Missing docstring in public package
    D104,

    # Missing docstring in magic method
    D105,

    # Missing docstring in __init__
    D107,

    # Use """triple double quotes"""
    D300,

    # First word of the first line should be properly capitalized
    D403,

    # Additional newline in a group of imports
    I202,

    ######## WARNINGS ABOVE SHOULD BE FIXED ########

    # Invalid first argument used for instance method
    B902,

    # One-line docstring should fit on one line with quotes
    D200,

    # No blank lines allowed after function docstring
    D202,

    # 1 blank line required between summary line and description
    D205,

    # First line should end with a period
    D400,

    # First line should be in imperative mood
    D401,

    # missing whitespace after ','
    E231,

    # function name should be lowercase
    N802,

    # argument name should be lowercase
    N803,

    # first argument of a method should be named 'self'
    N805,

    # variable in function should be lowercase
    N806,

    # lowercase imported as non lowercase
    N812,

    # variable in class scope should not be mixedCase
    N815,

    # variable in global scope should not be mixedCase
    N816,

    # line break before binary operator
    W503,

    # End of list (allows last item to end with trailing ',')
    EOL

# flake8-import-order: local module name space
application-import-names = klein

# McCabe complexity checker
max-complexity = 60


##
# Mypy static type checking
##

[testenv:mypy]

description = run Mypy (static type checker)

basepython = {[default]basepython}

deps =
    mypy==0.760
    mypy_extensions==0.4.3

commands =
    mypy                                       \
        --config-file="{toxinidir}/tox.ini"    \
        --cache-dir="{toxworkdir}/mypy_cache"  \
        {tty:--pretty:}                        \
        {posargs:src}


[mypy]

# Global settings

disallow_untyped_defs    = True
show_column_numbers      = True
show_error_codes         = True
strict_optional          = True
warn_no_return           = True
warn_redundant_casts     = True
warn_unused_ignores      = True

# Enable these over time

check_untyped_defs       = False
disallow_incomplete_defs = False
no_implicit_optional     = False
warn_return_any          = False
warn_unreachable         = False

# Disable some checks until effected files fully adopt mypy

[mypy-klein._app]
allow_untyped_defs = True

[mypy-klein._decorators]
allow_untyped_defs = True

[mypy-klein._iapp]
allow_untyped_defs = True

[mypy-klein._plating]
allow_untyped_defs = True

[mypy-klein._resource]
allow_untyped_defs = True

[mypy-klein.test._trial]
allow_untyped_defs = True

[mypy-klein.test.py3_test_resource]
allow_untyped_defs = True

[mypy-klein.test.test_app]
allow_untyped_defs = True

[mypy-klein.test.test_plating]
allow_untyped_defs = True

[mypy-klein.test.test_resource]
allow_untyped_defs = True

[mypy-klein.test.util]
allow_untyped_defs = True

# Don't complain about dependencies known to lack type hints

[mypy-constantly]
ignore_missing_imports = True

[mypy-incremental]
ignore_missing_imports = True

[mypy-zope.interface]
[mypy-zope.interface.*]
ignore_missing_imports = True

[mypy-treq]
ignore_missing_imports = True
[mypy-treq.*]
ignore_missing_imports = True

[mypy-hyperlink]
ignore_missing_imports = True

[mypy-hypothesis]
ignore_missing_imports = True
[mypy-hypothesis.*]
ignore_missing_imports = True

[mypy-idna]
ignore_missing_imports = True

[mypy-tubes.*]
ignore_missing_imports = True

[mypy-twisted.*]
ignore_missing_imports = True


##
# Coverage report
##

[testenv:coverage_report]

description = generate coverage report

depends = {test,coverage}-py{27,35,36,37,38,py2,py3}-tw{171,184,current,trunk}

basepython = {[default]basepython}

skip_install = True

deps =
    coverage==5.0

setenv =
    {[default]setenv}

    COVERAGE_FILE={toxworkdir}/coverage

commands =
    coverage combine
    - coverage report
    - coverage html


##
# Codecov
##

[testenv:codecov]

description = upload coverage to Codecov

depends = {[coverage_report]depends}

basepython = python

skip_install = True

deps =
    {[testenv:coverage_report]deps}
    codecov==2.0.15

passenv =
    # See https://github.com/codecov/codecov-python/blob/master/README.md#using-tox
    # And CI-specific docs:
    #   https://help.github.com/en/articles/virtual-environments-for-github-actions#default-environment-variables
    #   https://docs.travis-ci.com/user/environment-variables#default-environment-variables
    #   https://www.appveyor.com/docs/environment-variables/
    TOXENV CODECOV_* CI
    GITHUB_*
    TRAVIS TRAVIS_*
    APPVEYOR APPVEYOR_*

setenv =
    {[testenv:coverage_report]setenv}

    COVERAGE_XML={envlogdir}/coverage_report.xml

commands =
    # Note documentation for CI variables in passenv above
    coverage combine
    coverage xml --ignore-errors -o "{env:COVERAGE_XML}"
    codecov --file="{env:COVERAGE_XML}" --env                 \
        GITHUB_REF GITHUB_COMMIT GITHUB_USER GITHUB_WORKFLOW  \
        TRAVIS_BRANCH TRAVIS_BUILD_WEB_URL                    \
        TRAVIS_COMMIT TRAVIS_COMMIT_MESSAGE                   \
        APPVEYOR_REPO_BRANCH APPVEYOR_REPO_COMMIT             \
        APPVEYOR_REPO_COMMIT_AUTHOR_EMAIL                     \
        APPVEYOR_REPO_COMMIT_MESSAGE_EXTENDED


##
# Documentation
##

[testenv:docs]

description = build documentation

basepython = {[default]basepython}

deps =
    # Updating to Sphinx 2.x fails / needs work
    sphinx==1.8.5
    sphinx_rtd_theme==0.4.3

commands =
    sphinx-build -b html -d "{envtmpdir}/doctrees" docs docs/_build/html


##
# Check for broken links in documentation
##

[testenv:docs-linkcheck]

description = check for broken links in documentation

basepython = {[default]basepython}

deps = {[testenv:docs]deps}

commands =
    sphinx-build -b html -d "{envtmpdir}/doctrees" docs docs/_build/html
    sphinx-build -b linkcheck docs docs/_build/html


##
# Packaging
##

[testenv:packaging]

description = check for potential packaging problems

basepython = {[default]basepython}

skip_install = True

deps =
   check-manifest==0.40
   readme_renderer==24.0
   twine==3.1.1

commands =
   check-manifest
   pip wheel --wheel-dir "{envtmpdir}/dist" --no-deps {toxinidir}
   twine check "{envtmpdir}/dist/"*


##
# Print dependencies
##

[testenv:dependencies]

description = print dependencies

basepython = {[default]basepython}

recreate = true

deps =

commands =
    pip freeze<|MERGE_RESOLUTION|>--- conflicted
+++ resolved
@@ -1,17 +1,9 @@
 [tox]
 
 envlist =
-<<<<<<< HEAD
-    flake8
-    mypy
-
+    flake8, black, mypy
     coverage-py{27,36,37,38,py2,py3}-tw{171,184,current,trunk}
-
-=======
-    flake8, black, mypy
-    coverage-py{27,35,36,37,38,py2,py3}-tw{171,184,current,trunk}
     coverage_report
->>>>>>> b3305545
     docs, docs-linkcheck
     packaging
 
