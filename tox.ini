--- conflicted
+++ resolved
@@ -22,11 +22,7 @@
     tw1910: Twisted==19.10.0
     tw203: Twisted==20.3.0
     twcurrent: Twisted
-<<<<<<< HEAD
     twtrunk: https://github.com/twisted/twisted/tarball/trunk#egg=Twisted
-=======
-    twtrunk: git+https://github.com/twisted/twisted@trunk#egg=Twisted
->>>>>>> fc583f60
 
     attrs==20.3.0
     hyperlink==21.0.0
